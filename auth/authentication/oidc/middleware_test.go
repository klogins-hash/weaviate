--- conflicted
+++ resolved
@@ -23,12 +23,8 @@
 )
 
 func Test_Middleware_NotConfigured(t *testing.T) {
-<<<<<<< HEAD
 
 	cfg := config.Config{
-=======
-	cfg := config.Environment{
->>>>>>> 14fb7f83
 		Authentication: config.Authentication{
 			OIDC: config.OIDC{
 				Enabled: false,
@@ -46,7 +42,7 @@
 }
 
 func Test_Middleware_IncompleteConfiguration(t *testing.T) {
-	cfg := config.Environment{
+	cfg := config.Config{
 		Authentication: config.Authentication{
 			OIDC: config.OIDC{
 				Enabled: true,
@@ -71,7 +67,7 @@
 		server := newOIDCServer(t)
 		defer server.Close()
 
-		cfg := config.Environment{
+		cfg := config.Config{
 			Authentication: config.Authentication{
 				OIDC: config.OIDC{
 					Enabled:           true,
@@ -96,7 +92,7 @@
 		server := newOIDCServer(t)
 		defer server.Close()
 
-		cfg := config.Environment{
+		cfg := config.Config{
 			Authentication: config.Authentication{
 				OIDC: config.OIDC{
 					Enabled:           true,
@@ -122,7 +118,7 @@
 		server := newOIDCServer(t)
 		defer server.Close()
 
-		cfg := config.Environment{
+		cfg := config.Config{
 			Authentication: config.Authentication{
 				OIDC: config.OIDC{
 					Enabled:           true,
