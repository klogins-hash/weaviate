--- conflicted
+++ resolved
@@ -151,10 +151,7 @@
 	go.opentelemetry.io/otel/metric v1.32.0 // indirect
 	go.opentelemetry.io/otel/trace v1.32.0 // indirect
 	go.opentelemetry.io/proto/otlp v1.0.0 // indirect
-<<<<<<< HEAD
 	go.uber.org/mock v0.4.0 // indirect
-=======
->>>>>>> 96cee077
 	golang.org/x/crypto v0.31.0 // indirect
 	golang.org/x/exp v0.0.0-20230713183714-613f0c0eb8a1 // indirect
 	golang.org/x/net v0.33.0 // indirect
