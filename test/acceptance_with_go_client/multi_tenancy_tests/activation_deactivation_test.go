//                           _       _
// __      _____  __ ___   ___  __ _| |_ ___
// \ \ /\ / / _ \/ _` \ \ / / |/ _` | __/ _ \
//  \ V  V /  __/ (_| |\ V /| | (_| | ||  __/
//   \_/\_/ \___|\__,_| \_/ |_|\__,_|\__\___|
//
//  Copyright © 2016 - 2024 Weaviate B.V. All rights reserved.
//
//  CONTACT: hello@weaviate.io
//

package multi_tenancy_tests

import (
	"context"
	"fmt"
	"testing"
	"time"

	"acceptance_tests_with_client/fixtures"

	"github.com/stretchr/testify/assert"
	"github.com/stretchr/testify/require"
	wvt "github.com/weaviate/weaviate-go-client/v4/weaviate"
	"github.com/weaviate/weaviate-go-client/v4/weaviate/fault"
	"github.com/weaviate/weaviate/entities/models"
	"github.com/weaviate/weaviate/test/docker"
)

func TestActivationDeactivation(t *testing.T) {
	client, err := wvt.NewClient(wvt.Config{Scheme: "http", Host: "localhost:8080"})
	require.Nil(t, err)

	cleanup := func() {
		err := client.Schema().AllDeleter().Do(context.Background())
		require.Nil(t, err)
	}

	t.Run("deactivate / activate journey", func(t *testing.T) {
		defer cleanup()

		tenants := fixtures.Tenants{
			{
				Name: "tenantNo1",
				// default status HOT
			},
			{
				Name:           "tenantNo2",
				ActivityStatus: models.TenantActivityStatusHOT,
			},
			{
				Name:           "tenantNo3",
				ActivityStatus: models.TenantActivityStatusCOLD,
			},
		}
		className := "Pizza"
		ctx := context.Background()
		pizzaIds := fixtures.IdsByClass[className]

		t.Run("create tenants (1,2,3), populate active tenants (1,2)", func(t *testing.T) {
			fixtures.CreateSchemaPizzaForTenants(t, client)
			fixtures.CreateTenantsPizza(t, client, tenants...)
			fixtures.CreateDataPizzaForTenants(t, client, tenants[:2].Names()...)

			assertTenantActive(t, client, className, tenants[0].Name)
			assertTenantActive(t, client, className, tenants[1].Name)
			assertTenantInactive(t, client, className, tenants[2].Name)

			assertActiveTenantObjects(t, client, className, tenants[0].Name, pizzaIds)
			assertActiveTenantObjects(t, client, className, tenants[1].Name, pizzaIds)
			assertInactiveTenantObjects(t, client, className, tenants[2].Name)
		})

		t.Run("deactivate tenant (1)", func(t *testing.T) {
			err := client.Schema().TenantsUpdater().
				WithClassName(className).
				WithTenants(models.Tenant{
					Name:           tenants[0].Name,
					ActivityStatus: models.TenantActivityStatusCOLD,
				}).
				Do(ctx)
			require.Nil(t, err)

			assertTenantInactive(t, client, className, tenants[0].Name)
			assertTenantActive(t, client, className, tenants[1].Name)
			assertTenantInactive(t, client, className, tenants[2].Name)

			assertInactiveTenantObjects(t, client, className, tenants[0].Name)
			assertActiveTenantObjects(t, client, className, tenants[1].Name, pizzaIds)
			assertInactiveTenantObjects(t, client, className, tenants[2].Name)
		})

		t.Run("activate and populate tenant (3)", func(t *testing.T) {
			err := client.Schema().TenantsUpdater().
				WithClassName(className).
				WithTenants(models.Tenant{
					Name:           tenants[2].Name,
					ActivityStatus: models.TenantActivityStatusHOT,
				}).
				Do(ctx)
			require.Nil(t, err)

			fixtures.CreateDataPizzaForTenants(t, client, tenants[2].Name)

			assertTenantInactive(t, client, className, tenants[0].Name)
			assertTenantActive(t, client, className, tenants[1].Name)
			assertTenantActive(t, client, className, tenants[2].Name)

			assertInactiveTenantObjects(t, client, className, tenants[0].Name)
			assertActiveTenantObjects(t, client, className, tenants[1].Name, pizzaIds)
			assertActiveTenantObjects(t, client, className, tenants[2].Name, pizzaIds)
		})

		t.Run("activate tenant (1)", func(t *testing.T) {
			err := client.Schema().TenantsUpdater().
				WithClassName(className).
				WithTenants(models.Tenant{
					Name:           tenants[0].Name,
					ActivityStatus: models.TenantActivityStatusHOT,
				}).
				Do(ctx)
			require.Nil(t, err)

			assertTenantActive(t, client, className, tenants[0].Name)
			assertTenantActive(t, client, className, tenants[1].Name)
			assertTenantActive(t, client, className, tenants[2].Name)

			assertActiveTenantObjects(t, client, className, tenants[0].Name, pizzaIds)
			assertActiveTenantObjects(t, client, className, tenants[1].Name, pizzaIds)
			assertActiveTenantObjects(t, client, className, tenants[2].Name, pizzaIds)
		})

		t.Run("deactivate tenant (2)", func(t *testing.T) {
			err := client.Schema().TenantsUpdater().
				WithClassName(className).
				WithTenants(models.Tenant{
					Name:           tenants[1].Name,
					ActivityStatus: models.TenantActivityStatusCOLD,
				}).
				Do(ctx)
			require.Nil(t, err)

			assertTenantActive(t, client, className, tenants[0].Name)
			assertTenantInactive(t, client, className, tenants[1].Name)
			assertTenantActive(t, client, className, tenants[2].Name)

			assertActiveTenantObjects(t, client, className, tenants[0].Name, pizzaIds)
			assertInactiveTenantObjects(t, client, className, tenants[1].Name)
			assertActiveTenantObjects(t, client, className, tenants[2].Name, pizzaIds)
		})

		t.Run("delete tenants", func(t *testing.T) {
			err := client.Schema().TenantsDeleter().
				WithClassName(className).
				WithTenants(tenants.Names()...).
				Do(ctx)

			require.Nil(t, err)
		})
	})
}

type composeFn func(t *testing.T, ctx context.Context) (
	client *wvt.Client,
	cleanupFn func(t *testing.T, ctx context.Context),
	restartFn func(t *testing.T, ctx context.Context) *wvt.Client)

func TestActivationDeactivation_Restarts(t *testing.T) {
	t.Run("single node", func(t *testing.T) {
		composeFn := func(t *testing.T, ctx context.Context) (
			client *wvt.Client,
			cleanupFn func(t *testing.T, ctx context.Context),
			restartFn func(t *testing.T, ctx context.Context) *wvt.Client,
		) {
			compose, err := docker.New().WithWeaviate().Start(ctx)
			require.Nil(t, err)

			container := compose.GetWeaviate()
			client, err = wvt.NewClient(wvt.Config{Scheme: "http", Host: container.URI()})
			require.Nil(t, err)

			cleanupFn = func(t *testing.T, ctx context.Context) {
				err := compose.Terminate(ctx)
				require.Nil(t, err)
			}

			restartFn = func(t *testing.T, ctx context.Context) *wvt.Client {
				require.Nil(t, compose.Stop(ctx, container.Name(), nil))
				require.Nil(t, compose.Start(ctx, container.Name()))
				client, err := wvt.NewClient(wvt.Config{Scheme: "http", Host: container.URI()})
				require.Nil(t, err)

				return client
			}

			return
		}

		testActivationDeactivationWithRestarts(t, composeFn)
	})

	t.Run("multiple nodes", func(t *testing.T) {
		composeFn := func(t *testing.T, ctx context.Context) (
			client *wvt.Client,
			cleanupFn func(t *testing.T, ctx context.Context),
			restartFn func(t *testing.T, ctx context.Context) *wvt.Client,
		) {
<<<<<<< HEAD
			compose, err := docker.New().WithWeaviateCluster(3).Start(ctx)
=======
			compose, err := docker.New().With3NodeCluster().Start(ctx)
>>>>>>> 24dadac0
			require.Nil(t, err)

			client, err = wvt.NewClient(wvt.Config{Scheme: "http", Host: compose.ContainerURI(0)})
			require.Nil(t, err)

			cleanupFn = func(t *testing.T, ctx context.Context) {
				err := compose.Terminate(ctx)
				require.Nil(t, err)
			}

			restartFn = func(t *testing.T, ctx context.Context) *wvt.Client {
				require.Nil(t, compose.StopAt(ctx, 1, nil))
				require.Nil(t, compose.StartAt(ctx, 1))

				require.Nil(t, compose.StopAt(ctx, 2, nil))
				require.Nil(t, compose.StartAt(ctx, 2))

				client, err := wvt.NewClient(wvt.Config{Scheme: "http", Host: compose.ContainerURI(0)})
				require.Nil(t, err)
				return client
			}

			return
		}

		testActivationDeactivationWithRestarts(t, composeFn)
	})
}

func testActivationDeactivationWithRestarts(t *testing.T, composeFn composeFn) {
	ctx, cancel := context.WithTimeout(context.Background(), 5*time.Minute)
	defer cancel()

	client, composeCleanup, restart := composeFn(t, ctx)
	defer composeCleanup(t, ctx)

	cleanup := func() {
		err := client.Schema().AllDeleter().Do(context.Background())
		require.Nil(t, err)
	}

	classPizza := "Pizza"
	classSoup := "Soup"

	t.Run("deactivate / activate journey", func(t *testing.T) {
		defer cleanup()

		createTenants := func(className string, groupId, count int, status string) fixtures.Tenants {
			tenants := make(fixtures.Tenants, count)
			for i := 0; i < count; i++ {
				tenants[i] = models.Tenant{
					Name:           fmt.Sprintf("tenant_%s_%d_%d", className, groupId, i),
					ActivityStatus: status,
				}
			}
			return tenants
		}
		assertActiveTenants := func(t *testing.T, tenants fixtures.Tenants, className string, expectedIds []string) {
			for _, tenant := range tenants {
				assertTenantActive(t, client, className, tenant.Name)
				assertActiveTenantObjects(t, client, className, tenant.Name, expectedIds)
			}
		}
		assertInactiveTenants := func(t *testing.T, tenants fixtures.Tenants, className string) {
			for _, tenant := range tenants {
				assertTenantInactive(t, client, className, tenant.Name)
				assertInactiveTenantObjects(t, client, className, tenant.Name)
			}
		}

		tenants1Pizza := createTenants(classPizza, 1, 5, "") // default status HOT
		tenants2Pizza := createTenants(classPizza, 2, 4, models.TenantActivityStatusHOT)
		tenants3Pizza := createTenants(classPizza, 3, 3, models.TenantActivityStatusCOLD)
		tenants1Soup := createTenants(classSoup, 1, 4, "") // default status HOT
		tenants2Soup := createTenants(classSoup, 2, 3, models.TenantActivityStatusHOT)
		tenants3Soup := createTenants(classSoup, 3, 2, models.TenantActivityStatusCOLD)
		idsPizza := fixtures.IdsByClass[classPizza]
		idsSoup := fixtures.IdsByClass[classSoup]

		t.Run("create tenants (1,2,3), populate active tenants (1,2)", func(t *testing.T) {
			fixtures.CreateSchemaPizzaForTenants(t, client)
			fixtures.CreateTenantsPizza(t, client, tenants1Pizza...)
			fixtures.CreateTenantsPizza(t, client, tenants2Pizza...)
			fixtures.CreateTenantsPizza(t, client, tenants3Pizza...)
			fixtures.CreateDataPizzaForTenants(t, client, tenants1Pizza.Names()...)
			fixtures.CreateDataPizzaForTenants(t, client, tenants2Pizza.Names()...)

			assertActiveTenants(t, tenants1Pizza, classPizza, idsPizza)
			assertActiveTenants(t, tenants2Pizza, classPizza, idsPizza)
			assertInactiveTenants(t, tenants3Pizza, classPizza)

			fixtures.CreateSchemaSoupForTenants(t, client)
			fixtures.CreateTenantsSoup(t, client, tenants1Soup...)
			fixtures.CreateTenantsSoup(t, client, tenants2Soup...)
			fixtures.CreateTenantsSoup(t, client, tenants3Soup...)
			fixtures.CreateDataSoupForTenants(t, client, tenants1Soup.Names()...)
			fixtures.CreateDataSoupForTenants(t, client, tenants2Soup.Names()...)

			assertActiveTenants(t, tenants1Soup, classSoup, idsSoup)
			assertActiveTenants(t, tenants2Soup, classSoup, idsSoup)
			assertInactiveTenants(t, tenants3Soup, classSoup)
		})

		t.Run("deactivate tenants (1)", func(t *testing.T) {
			tenants := make(fixtures.Tenants, len(tenants1Pizza))
			for i, tenant := range tenants1Pizza {
				tenants[i] = models.Tenant{
					Name:           tenant.Name,
					ActivityStatus: models.TenantActivityStatusCOLD,
				}
			}

			err := client.Schema().TenantsUpdater().
				WithClassName(classPizza).
				WithTenants(tenants...).
				Do(ctx)
			require.Nil(t, err)

			assertInactiveTenants(t, tenants1Pizza, classPizza)
			assertActiveTenants(t, tenants2Pizza, classPizza, idsPizza)
			assertInactiveTenants(t, tenants3Pizza, classPizza)

			tenants = make(fixtures.Tenants, len(tenants1Soup))
			for i, tenant := range tenants1Soup {
				tenants[i] = models.Tenant{
					Name:           tenant.Name,
					ActivityStatus: models.TenantActivityStatusCOLD,
				}
			}

			err = client.Schema().TenantsUpdater().
				WithClassName(classSoup).
				WithTenants(tenants...).
				Do(ctx)
			require.Nil(t, err)

			assertInactiveTenants(t, tenants1Soup, classSoup)
			assertActiveTenants(t, tenants2Soup, classSoup, idsSoup)
			assertInactiveTenants(t, tenants3Soup, classSoup)
		})

		t.Run("restart db, nothing changed", func(t *testing.T) {
			client = restart(t, ctx)

			assertInactiveTenants(t, tenants1Pizza, classPizza)
			assertActiveTenants(t, tenants2Pizza, classPizza, idsPizza)
			assertInactiveTenants(t, tenants3Pizza, classPizza)

			assertInactiveTenants(t, tenants1Soup, classSoup)
			assertActiveTenants(t, tenants2Soup, classSoup, idsSoup)
			assertInactiveTenants(t, tenants3Soup, classSoup)
		})

		t.Run("activate and populate tenants (3)", func(t *testing.T) {
			tenants := make(fixtures.Tenants, len(tenants3Pizza))
			for i, tenant := range tenants3Pizza {
				tenants[i] = models.Tenant{
					Name:           tenant.Name,
					ActivityStatus: models.TenantActivityStatusHOT,
				}
			}

			err := client.Schema().TenantsUpdater().
				WithClassName(classPizza).
				WithTenants(tenants...).
				Do(ctx)
			require.Nil(t, err)

			fixtures.CreateDataPizzaForTenants(t, client, tenants3Pizza.Names()...)

			tenants = make(fixtures.Tenants, len(tenants3Soup))
			for i, tenant := range tenants3Soup {
				tenants[i] = models.Tenant{
					Name:           tenant.Name,
					ActivityStatus: models.TenantActivityStatusHOT,
				}
			}

			err = client.Schema().TenantsUpdater().
				WithClassName(classSoup).
				WithTenants(tenants...).
				Do(ctx)
			require.Nil(t, err)

			fixtures.CreateDataSoupForTenants(t, client, tenants3Soup.Names()...)

			assertInactiveTenants(t, tenants1Pizza, classPizza)
			assertActiveTenants(t, tenants2Pizza, classPizza, idsPizza)
			assertActiveTenants(t, tenants3Pizza, classPizza, idsPizza)

			assertInactiveTenants(t, tenants1Soup, classSoup)
			assertActiveTenants(t, tenants2Soup, classSoup, idsSoup)
			assertActiveTenants(t, tenants3Soup, classSoup, idsSoup)
		})

		t.Run("activate tenants (1)", func(t *testing.T) {
			tenants := make(fixtures.Tenants, len(tenants1Pizza))
			for i, tenant := range tenants1Pizza {
				tenants[i] = models.Tenant{
					Name:           tenant.Name,
					ActivityStatus: models.TenantActivityStatusHOT,
				}
			}

			err := client.Schema().TenantsUpdater().
				WithClassName(classPizza).
				WithTenants(tenants...).
				Do(ctx)
			require.Nil(t, err)

			tenants = make(fixtures.Tenants, len(tenants1Soup))
			for i, tenant := range tenants1Soup {
				tenants[i] = models.Tenant{
					Name:           tenant.Name,
					ActivityStatus: models.TenantActivityStatusHOT,
				}
			}

			err = client.Schema().TenantsUpdater().
				WithClassName(classSoup).
				WithTenants(tenants...).
				Do(ctx)
			require.Nil(t, err)

			assertActiveTenants(t, tenants1Pizza, classPizza, idsPizza)
			assertActiveTenants(t, tenants2Pizza, classPizza, idsPizza)
			assertActiveTenants(t, tenants3Pizza, classPizza, idsPizza)

			assertActiveTenants(t, tenants1Soup, classSoup, idsSoup)
			assertActiveTenants(t, tenants2Soup, classSoup, idsSoup)
			assertActiveTenants(t, tenants3Soup, classSoup, idsSoup)
		})

		t.Run("deactivate tenants (2)", func(t *testing.T) {
			tenants := make(fixtures.Tenants, len(tenants2Pizza))
			for i, tenant := range tenants2Pizza {
				tenants[i] = models.Tenant{
					Name:           tenant.Name,
					ActivityStatus: models.TenantActivityStatusCOLD,
				}
			}

			err := client.Schema().TenantsUpdater().
				WithClassName(classPizza).
				WithTenants(tenants...).
				Do(ctx)
			require.Nil(t, err)

			tenants = make(fixtures.Tenants, len(tenants2Soup))
			for i, tenant := range tenants2Soup {
				tenants[i] = models.Tenant{
					Name:           tenant.Name,
					ActivityStatus: models.TenantActivityStatusCOLD,
				}
			}

			err = client.Schema().TenantsUpdater().
				WithClassName(classSoup).
				WithTenants(tenants...).
				Do(ctx)
			require.Nil(t, err)

			assertActiveTenants(t, tenants1Pizza, classPizza, idsPizza)
			assertInactiveTenants(t, tenants2Pizza, classPizza)
			assertActiveTenants(t, tenants3Pizza, classPizza, idsPizza)

			assertActiveTenants(t, tenants1Soup, classSoup, idsSoup)
			assertInactiveTenants(t, tenants2Soup, classSoup)
			assertActiveTenants(t, tenants3Soup, classSoup, idsSoup)
		})

		t.Run("restart db, nothing changed", func(t *testing.T) {
			client = restart(t, ctx)

			assertActiveTenants(t, tenants1Pizza, classPizza, idsPizza)
			assertInactiveTenants(t, tenants2Pizza, classPizza)
			assertActiveTenants(t, tenants3Pizza, classPizza, idsPizza)

			assertActiveTenants(t, tenants1Soup, classSoup, idsSoup)
			assertInactiveTenants(t, tenants2Soup, classSoup)
			assertActiveTenants(t, tenants3Soup, classSoup, idsSoup)
		})

		t.Run("activate already active (1,3), deactivate already inactive (2), nothing changed", func(t *testing.T) {
			tenants := make(fixtures.Tenants, 0, len(tenants1Pizza)+len(tenants2Pizza)+len(tenants3Pizza))
			for _, tenant := range tenants1Pizza {
				tenants = append(tenants, models.Tenant{
					Name:           tenant.Name,
					ActivityStatus: models.TenantActivityStatusHOT,
				})
			}
			for _, tenant := range tenants2Pizza {
				tenants = append(tenants, models.Tenant{
					Name:           tenant.Name,
					ActivityStatus: models.TenantActivityStatusCOLD,
				})
			}
			for _, tenant := range tenants3Pizza {
				tenants = append(tenants, models.Tenant{
					Name:           tenant.Name,
					ActivityStatus: models.TenantActivityStatusHOT,
				})
			}

			err := client.Schema().TenantsUpdater().
				WithClassName(classPizza).
				WithTenants(tenants...).
				Do(ctx)
			require.Nil(t, err)

			tenants = make(fixtures.Tenants, 0, len(tenants1Soup)+len(tenants2Soup)+len(tenants3Soup))
			for _, tenant := range tenants1Soup {
				tenants = append(tenants, models.Tenant{
					Name:           tenant.Name,
					ActivityStatus: models.TenantActivityStatusHOT,
				})
			}
			for _, tenant := range tenants2Soup {
				tenants = append(tenants, models.Tenant{
					Name:           tenant.Name,
					ActivityStatus: models.TenantActivityStatusCOLD,
				})
			}
			for _, tenant := range tenants3Soup {
				tenants = append(tenants, models.Tenant{
					Name:           tenant.Name,
					ActivityStatus: models.TenantActivityStatusHOT,
				})
			}

			err = client.Schema().TenantsUpdater().
				WithClassName(classSoup).
				WithTenants(tenants...).
				Do(ctx)
			require.Nil(t, err)

			assertActiveTenants(t, tenants1Pizza, classPizza, idsPizza)
			assertInactiveTenants(t, tenants2Pizza, classPizza)
			assertActiveTenants(t, tenants3Pizza, classPizza, idsPizza)

			assertActiveTenants(t, tenants1Soup, classSoup, idsSoup)
			assertInactiveTenants(t, tenants2Soup, classSoup)
			assertActiveTenants(t, tenants3Soup, classSoup, idsSoup)
		})

		t.Run("activate tenants (2)", func(t *testing.T) {
			tenants := make(fixtures.Tenants, len(tenants2Pizza))
			for i, tenant := range tenants2Pizza {
				tenants[i] = models.Tenant{
					Name:           tenant.Name,
					ActivityStatus: models.TenantActivityStatusHOT,
				}
			}

			err := client.Schema().TenantsUpdater().
				WithClassName(classPizza).
				WithTenants(tenants...).
				Do(ctx)
			require.Nil(t, err)

			tenants = make(fixtures.Tenants, len(tenants2Soup))
			for i, tenant := range tenants2Soup {
				tenants[i] = models.Tenant{
					Name:           tenant.Name,
					ActivityStatus: models.TenantActivityStatusHOT,
				}
			}

			err = client.Schema().TenantsUpdater().
				WithClassName(classSoup).
				WithTenants(tenants...).
				Do(ctx)
			require.Nil(t, err)

			assertActiveTenants(t, tenants1Pizza, classPizza, idsPizza)
			assertActiveTenants(t, tenants2Pizza, classPizza, idsPizza)
			assertActiveTenants(t, tenants3Pizza, classPizza, idsPizza)

			assertActiveTenants(t, tenants1Soup, classSoup, idsSoup)
			assertActiveTenants(t, tenants2Soup, classSoup, idsSoup)
			assertActiveTenants(t, tenants3Soup, classSoup, idsSoup)
		})

		t.Run("restart db, nothing changed", func(t *testing.T) {
			client = restart(t, ctx)

			assertActiveTenants(t, tenants1Pizza, classPizza, idsPizza)
			assertActiveTenants(t, tenants2Pizza, classPizza, idsPizza)
			assertActiveTenants(t, tenants3Pizza, classPizza, idsPizza)

			assertActiveTenants(t, tenants1Soup, classSoup, idsSoup)
			assertActiveTenants(t, tenants2Soup, classSoup, idsSoup)
			assertActiveTenants(t, tenants3Soup, classSoup, idsSoup)
		})
	})
}

func assertTenantActive(t *testing.T, client *wvt.Client, className, tenantName string) {
	gotTenants, err := client.Schema().TenantsGetter().
		WithClassName(className).
		Do(context.Background())
	require.Nil(t, err)
	require.NotEmpty(t, gotTenants)

	byName := fixtures.Tenants(gotTenants).ByName(tenantName)
	require.NotNil(t, byName)
	require.Equal(t, models.TenantActivityStatusHOT, byName.ActivityStatus)
}

func assertTenantInactive(t *testing.T, client *wvt.Client, className, tenantName string) {
	gotTenants, err := client.Schema().TenantsGetter().
		WithClassName(className).
		Do(context.Background())
	require.Nil(t, err)
	require.NotEmpty(t, gotTenants)

	byName := fixtures.Tenants(gotTenants).ByName(tenantName)
	require.NotNil(t, byName)
	require.Equal(t, models.TenantActivityStatusCOLD, byName.ActivityStatus)
}

func assertActiveTenantObjects(t *testing.T, client *wvt.Client, className, tenantName string, expectedIds []string) {
	objects, err := client.Data().ObjectsGetter().
		WithClassName(className).
		WithTenant(tenantName).
		Do(context.Background())

	require.Nil(t, err)
	require.NotNil(t, objects)
	require.Len(t, objects, len(expectedIds))

	ids := make([]string, len(objects))
	for i, object := range objects {
		ids[i] = string(object.ID)
	}
	assert.ElementsMatch(t, expectedIds, ids)
}

func assertInactiveTenantObjects(t *testing.T, client *wvt.Client, className, tenantName string) {
	objects, err := client.Data().ObjectsGetter().
		WithClassName(className).
		WithTenant(tenantName).
		Do(context.Background())

	require.NotNil(t, err)
	clientErr := err.(*fault.WeaviateClientError)
	assert.Equal(t, 422, clientErr.StatusCode)
	assert.Contains(t, clientErr.Msg, "tenant not active")
	require.Nil(t, objects)
}<|MERGE_RESOLUTION|>--- conflicted
+++ resolved
@@ -205,11 +205,7 @@
 			cleanupFn func(t *testing.T, ctx context.Context),
 			restartFn func(t *testing.T, ctx context.Context) *wvt.Client,
 		) {
-<<<<<<< HEAD
 			compose, err := docker.New().WithWeaviateCluster(3).Start(ctx)
-=======
-			compose, err := docker.New().With3NodeCluster().Start(ctx)
->>>>>>> 24dadac0
 			require.Nil(t, err)
 
 			client, err = wvt.NewClient(wvt.Config{Scheme: "http", Host: compose.ContainerURI(0)})
