--- conflicted
+++ resolved
@@ -21,13 +21,11 @@
 if [[ "$*" == *--image* ]]; then
   ADDITIONAL_SERVICES+=('i2v-neural')
 fi
-<<<<<<< HEAD
 if [[ "$*" == *--ner* ]]; then
   ADDITIONAL_SERVICES+=('ner-transformers')
-=======
+fi
 if [[ "$*" == *--spellcheck* ]]; then
   ADDITIONAL_SERVICES+=('text-spellcheck')
->>>>>>> 78667e61
 fi
 
 docker-compose -f $DOCKER_COMPOSE_FILE down --remove-orphans
