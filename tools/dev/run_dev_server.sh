--- conflicted
+++ resolved
@@ -261,12 +261,8 @@
         CLUSTER_GOSSIP_BIND_PORT="7106" \
         CLUSTER_DATA_BIND_PORT="7107" \
         CLUSTER_JOIN="localhost:7100" \
-<<<<<<< HEAD
         PROMETHEUS_MONITORING_PORT="2115" \
-=======
-	PROMETHEUS_MONITORING_PORT="2115" \
->>>>>>> 9e818958
-	PROMETHEUS_MONITORING_METRIC_NAMESPACE="weaviate" \
+        PROMETHEUS_MONITORING_METRIC_NAMESPACE="weaviate" \
         RAFT_PORT="8306" \
         RAFT_INTERNAL_RPC_PORT="8307" \
 	RAFT_JOIN="weaviate-0:8300,weaviate-1:8302,weaviate-2:8304" \
