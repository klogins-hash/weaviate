--- conflicted
+++ resolved
@@ -151,31 +151,11 @@
 		return err
 	}
 
-<<<<<<< HEAD
 	f.Config = config
-=======
-	// Loop through all values in object to see whether the given connection-name exists
-	foundEnvironment := false
-	for _, env := range configFile.Environments {
-		if env.Name == configEnvironment {
-			foundEnvironment = true
 
-			// Get config interface data
-			f.Environment = env
-		}
-	}
-
-	// Return default database because no good config is found
-	if !foundEnvironment {
-		return errors.New("no environment found with name '" + configEnvironment + "'")
-	}
-
-	if err := f.Environment.Authentication.Validate(); err != nil {
+	if err := f.Config.Authentication.Validate(); err != nil {
 		return fmt.Errorf("invalid config: %v", err)
 	}
-
-	m.InfoMessage("Config file found, loading environment..")
->>>>>>> f1e54b49
 
 	// Check the debug mode
 	m.Debug = f.Config.Debug
