--- conflicted
+++ resolved
@@ -187,18 +187,14 @@
     strategy:
       fail-fast: false
       matrix:
-<<<<<<< HEAD
         test: [
-          "--only-module-multi2vec-palm",
-          "--only-module-generative-palm",
-          "--only-module-text2vec-palm",
+          "--only-module-multi2vec-google",
+          "--only-module-generative-google",
+          "--only-module-text2vec-google",
           "--only-module-text2vec-aws",
           "--only-module-generative-aws",
           "--only-module-many-generative"
         ]
-=======
-        test: ["--only-module-multi2vec-google", "--only-module-generative-google", "--only-module-text2vec-google"]
->>>>>>> 60ad079a
     steps:
       - uses: actions/checkout@v4
         with:
@@ -226,35 +222,6 @@
         env:
           GPG_PASSPHRASE: ${{ secrets.GPG_PASSPHRASE }}
           GCP_PROJECT: ${{ secrets.GCP_PROJECT }}
-<<<<<<< HEAD
-=======
-        run: ./tools/ci/gcloud.sh
-      - name: Acceptance tests (modules)
-        env:
-          GCP_PROJECT: ${{ secrets.GCP_PROJECT }}
-        if: ${{ env.run_pipeline == 'true' || startsWith(github.ref, 'refs/tags') }}
-        run: GOOGLE_APIKEY=$(gcloud auth print-access-token) ./test/run.sh ${{ matrix.test }}
-  Modules-Acceptance-Tests-aws:
-    name: modules-acceptance-tests-aws
-    runs-on: ubuntu-latest
-    if: ${{ !github.event.pull_request.head.repo.fork }}  # no PRs from fork
-    strategy:
-      fail-fast: false
-      matrix:
-        test: ["--only-module-text2vec-aws", "--only-module-generative-aws"]
-    steps:
-      - uses: actions/checkout@v4
-        with:
-          fetch-depth: 2
-      - name: Set up Go
-        uses: actions/setup-go@v5
-        with:
-          go-version: '1.22'
-          cache: true
-      - name: check
-        env:
-          COMMIT_SHA: ${{ github.event.pull_request.head.sha }}
->>>>>>> 60ad079a
         run: |
           ./tools/ci/gcloud.sh
           google_apikey=$(gcloud auth print-access-token)
@@ -276,7 +243,7 @@
         if: ${{ env.run_pipeline == 'true' || startsWith(github.ref, 'refs/tags') }}
         env:
           GCP_PROJECT: ${{ secrets.GCP_PROJECT }}
-          PALM_APIKEY: ${{ steps.creds-gcp.outputs.google_apikey }}
+          GOOGLE_APIKEY: ${{ steps.creds-gcp.outputs.google_apikey }}
           AWS_REGION: ${{ secrets.AWS_REGION }}
           AWS_ACCESS_KEY_ID: ${{ steps.creds-aws.outputs.aws-access-key-id }}
           AWS_SECRET_ACCESS_KEY: ${{ steps.creds-aws.outputs.aws-secret-access-key }}
