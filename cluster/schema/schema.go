--- conflicted
+++ resolved
@@ -276,8 +276,6 @@
 	s.Classes[cls.Class] = &metaClass{
 		Class: *cls, Sharding: *ss, ClassVersion: v, ShardVersion: v,
 	}
-<<<<<<< HEAD
-=======
 
 	s.collectionsCount.Inc()
 
@@ -285,7 +283,6 @@
 		s.shardsCount.WithLabelValues(shard.Status).Inc()
 	}
 
->>>>>>> 2ee73bed
 	return nil
 }
 
