--- conflicted
+++ resolved
@@ -246,7 +246,6 @@
 	schemaManager := schema.NewSchemaManager(cfg.NodeID, cfg.DB, cfg.Parser, reg, cfg.Logger)
 
 	return Store{
-<<<<<<< HEAD
 		cfg:          cfg,
 		log:          cfg.Logger,
 		candidates:   make(map[string]string, cfg.BootstrapExpect),
@@ -260,16 +259,7 @@
 		schemaManager:  schemaManager,
 		authZManager:   rbacRaft.NewManager(authZController, cfg.AuthNConfig, snapshotter, cfg.Logger),
 		dynUserManager: dynusers.NewManager(cfg.DynamicUserController, cfg.Logger),
-=======
-		cfg:           cfg,
-		log:           cfg.Logger,
-		candidates:    make(map[string]string, cfg.BootstrapExpect),
-		applyTimeout:  time.Second * 20,
-		raftResolver:  raftResolver,
-		schemaManager: schemaManager,
-		authZManager:  rbacRaft.NewManager(authZController, snapshotter, cfg.Logger),
-		metrics:       newStoreMetrics(cfg.NodeID, reg),
->>>>>>> 67caff37
+		metrics:        newStoreMetrics(cfg.NodeID, reg),
 	}
 }
 
