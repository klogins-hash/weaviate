--- conflicted
+++ resolved
@@ -262,100 +262,11 @@
 	e.isRunning.Store(false)
 }
 
-<<<<<<< HEAD
-func (s *ShardReplicationEngine) startShardReplication(op shardReplicationOp) {
-	s.ongoingReplications.Add(1)
-	s.registerStartShardReplication(op)
-
-	// TODO: Handle shutdown/abort related routine to stop all ongoing replica movement
-	eg := enterrors.NewErrorGroupWrapper(s.logger)
-	eg.Go(func() error {
-		defer s.ongoingReplications.Add(-1)
-		return backoff.Retry(func() error {
-			// TODO how to cancel this context if we need to stop (eg hook it up to stopChan?)
-			ctx, cancel := context.WithTimeout(context.Background(), 24*time.Hour)
-			defer cancel()
-			logger := s.logger.WithFields(logrus.Fields{
-				"opId":   op.id,
-				"source": op.sourceShard.String(),
-				"target": op.targetShard.String(),
-			})
-
-			logger.Info("starting replica replication")
-
-			// Update FSM that we are starting to hydrate this replica
-			if err := s.leaderClient.ReplicationUpdateReplicaOpStatus(op.id, api.HYDRATING); err != nil {
-				logger.WithError(err).Errorf("failed to update replica op state to %s", api.HYDRATING)
-			}
-
-			logger.Info("starting replica replication file copy")
-
-			// Copy the replica
-			// TODO change name to hydrate
-			if err := s.replicaCopier.CopyReplica(ctx, op.sourceShard.nodeId, op.sourceShard.collectionId, op.targetShard.shardId); err != nil {
-				logger.WithError(err).Warn("failed to file copy replica")
-				// TODO: Handle failure and failure tracking in replicationFSM of replica ops
-				return err
-			}
-
-			logger.Info("completed replica replication file copy")
-
-			// Update FSM that we are done copying files and we can start final sync follower phase
-			if err := s.leaderClient.ReplicationUpdateReplicaOpStatus(op.id, api.FINALIZING); err != nil {
-				logger.WithError(err).Errorf("failed to update replica op state to %s", api.FINALIZING)
-			}
-
-			// Update schema to register the shard
-			logger.Info("starting to finalize replica copy")
-			// TODO make sure/test reads sent to target node do not use target node until op is ready/done
-			// TODO get the upper time bound for this movement from the source node (query/poll?)
-			// for now, just pick a time 100s in the future
-			upperTimeBoundUnixMillis := time.Now().Add(100 * time.Second).UnixMilli()
-			// TODO best effort writes
-			if _, err := s.leaderClient.StartFinalizingReplicaCopy(ctx, op.targetShard.collectionId, op.targetShard.shardId, op.sourceShard.nodeId, op.targetShard.nodeId, upperTimeBoundUnixMillis); err != nil {
-				logger.WithError(err).Errorf("failed to add replica to shard")
-				return err
-			}
-
-			// TODO some kind of timer, stop, timeout, etc
-			finalizationSucceeded := false
-			for {
-				objectsPropagated, startDiffTimeUnixMillis, err := s.replicaCopier.AsyncReplicationStatus(ctx, op.sourceShard.nodeId, op.targetShard.nodeId, op.sourceShard.collectionId, op.sourceShard.shardId)
-				if err == nil && objectsPropagated == 0 {
-					if startDiffTimeUnixMillis >= upperTimeBoundUnixMillis {
-						finalizationSucceeded = true
-						break
-					}
-				}
-				time.Sleep(5 * time.Second)
-			}
-
-			if !finalizationSucceeded {
-				// TODO handle unhappy path
-			}
-
-			// TODO remove target node override from this movement
-			logger.Info("finalized replica copy")
-
-			if err := s.leaderClient.ReplicationUpdateReplicaOpStatus(op.id, api.READY); err != nil {
-				logger.WithError(err).Errorf("failed to update replica op state to %s", api.READY)
-			}
-
-			return nil
-		}, backoff.NewConstantBackOff(5*time.Second))
-	})
-	err := eg.Wait()
-	if err != nil {
-		s.logger.WithError(err).Errorf("failed to start shard replication")
-		// TODO any other handling that needs to be done here?
-	}
-=======
 // IsRunning reports whether the replication engine is currently running.
 //
 // It returns true if the engine has been started and has not yet shut down.
 func (e *ShardReplicationEngine) IsRunning() bool {
 	return e.isRunning.Load()
->>>>>>> ac69afd8
 }
 
 // OpChannelCap returns the capacity of the internal operation channel.
