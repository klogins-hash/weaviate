--- conflicted
+++ resolved
@@ -19,6 +19,7 @@
 	"time"
 
 	"github.com/weaviate/weaviate/cluster/replication/types"
+	"github.com/weaviate/weaviate/entities/models"
 
 	"github.com/cenkalti/backoff/v4"
 	"github.com/pkg/errors"
@@ -40,33 +41,31 @@
 		opId, err := randInt(t, 100, 200)
 		require.NoError(t, err, "error generating random operation id")
 
-<<<<<<< HEAD
-		mockFSMUpdater.On("ReplicationUpdateReplicaOpStatus", uint64(opId), api.HYDRATING).Return(nil)
-		mockFSMUpdater.On("ReplicationUpdateReplicaOpStatus", uint64(opId), api.FINALIZING).Return(nil)
-		mockFSMUpdater.On("ReplicationUpdateReplicaOpStatus", uint64(opId), api.READY).Return(nil)
-		mockReplicaCopier.On("CopyReplica",
-			mock.Anything,
-			"node1",
-			"TestCollection",
-			mock.Anything,
-		).Once().Return(nil)
-		mockFSMUpdater.On("StartFinalizingReplicaCopy",
-			mock.Anything,
-			"TestCollection",
-			mock.Anything,
-			"node1",
-			"node2",
-			mock.Anything,
-		).Return(uint64(0), nil)
-		mockReplicaCopier.On("AsyncReplicationStatus",
-			mock.Anything,
-			"node1",
-			"node2",
-			"TestCollection",
-			mock.Anything,
-		).Return(uint64(0), time.Now().Add(200*time.Second).UnixMilli(), nil)
-		mockTimeProvider.On("Now").Return(time.Now())
-=======
+		// mockFSMUpdater.On("ReplicationUpdateReplicaOpStatus", uint64(opId), api.HYDRATING).Return(nil)
+		// mockFSMUpdater.On("ReplicationUpdateReplicaOpStatus", uint64(opId), api.FINALIZING).Return(nil)
+		// mockFSMUpdater.On("ReplicationUpdateReplicaOpStatus", uint64(opId), api.READY).Return(nil)
+		// mockReplicaCopier.On("CopyReplica",
+		// 	mock.Anything,
+		// 	"node1",
+		// 	"TestCollection",
+		// 	mock.Anything,
+		// ).Once().Return(nil)
+		// mockFSMUpdater.On("StartFinalizingReplicaCopy",
+		// 	mock.Anything,
+		// 	"TestCollection",
+		// 	mock.Anything,
+		// 	"node1",
+		// 	"node2",
+		// 	mock.Anything,
+		// ).Return(uint64(0), nil)
+		// mockReplicaCopier.On("AsyncReplicationStatus",
+		// 	mock.Anything,
+		// 	"node1",
+		// 	"node2",
+		// 	"TestCollection",
+		// 	mock.Anything,
+		// ).Return(uint64(0), time.Now().Add(200*time.Second).UnixMilli(), nil)
+		// mockTimeProvider.On("Now").Return(time.Now())
 		mockFSMUpdater.EXPECT().
 			ReplicationUpdateReplicaOpStatus(uint64(opId), api.HYDRATING).
 			Return(nil)
@@ -76,6 +75,9 @@
 		mockFSMUpdater.EXPECT().
 			ReplicationUpdateReplicaOpStatus(uint64(opId), api.READY).
 			Return(nil)
+		mockFSMUpdater.EXPECT().
+			StartFinalizingReplicaCopy(mock.Anything, "TestCollection", mock.Anything, "node1", "node2", mock.Anything).
+			Return(uint64(0), nil)
 		mockReplicaCopier.EXPECT().
 			CopyReplica(
 				mock.Anything,
@@ -85,16 +87,12 @@
 			).
 			Once().
 			Return(nil)
-		mockFSMUpdater.EXPECT().
-			AddReplicaToShard(
-				mock.Anything,
-				"TestCollection",
-				mock.Anything,
-				"node2",
-			).
-			Once().
-			Return(uint64(0), nil)
->>>>>>> 89cde65b
+		mockReplicaCopier.EXPECT().
+			AsyncReplicationStatus(mock.Anything, "node1", "node2", "TestCollection", mock.Anything).
+			Return(models.AsyncReplicationStatus{
+				ObjectsPropagated:       0,
+				StartDiffTimeUnixMillis: time.Now().Add(200 * time.Second).UnixMilli(),
+			}, nil)
 
 		var (
 			prepareProcessingCallbacksCounter int
@@ -312,14 +310,12 @@
 		require.NoError(t, err, "error while generating random op id start")
 		for i := 0; i < randomNumberOfOps; i++ {
 			opId := uint64(randomStartOpId + i)
-<<<<<<< HEAD
-			mockFSMUpdater.On("ReplicationUpdateReplicaOpStatus", opId, api.HYDRATING).Return(nil)
-			mockFSMUpdater.On("ReplicationUpdateReplicaOpStatus", opId, api.FINALIZING).Return(nil)
-			mockFSMUpdater.On("ReplicationUpdateReplicaOpStatus", opId, api.READY).Return(nil)
-			mockReplicaCopier.On("CopyReplica", mock.Anything, mock.Anything, mock.Anything, mock.Anything).Return(nil)
-			mockFSMUpdater.On("StartFinalizingReplicaCopy", mock.Anything, mock.Anything, mock.Anything, mock.Anything, mock.Anything, mock.Anything).Return(uint64(i), nil)
-			mockReplicaCopier.On("AsyncReplicationStatus", mock.Anything, "node1", "node2", "TestCollection", mock.Anything).Return(uint64(0), time.Now().Add(200*time.Second).UnixMilli(), nil)
-=======
+			// mockFSMUpdater.On("ReplicationUpdateReplicaOpStatus", opId, api.HYDRATING).Return(nil)
+			// mockFSMUpdater.On("ReplicationUpdateReplicaOpStatus", opId, api.FINALIZING).Return(nil)
+			// mockFSMUpdater.On("ReplicationUpdateReplicaOpStatus", opId, api.READY).Return(nil)
+			// mockReplicaCopier.On("CopyReplica", mock.Anything, mock.Anything, mock.Anything, mock.Anything).Return(nil)
+			// mockFSMUpdater.On("StartFinalizingReplicaCopy", mock.Anything, mock.Anything, mock.Anything, mock.Anything, mock.Anything, mock.Anything).Return(uint64(i), nil)
+			// mockReplicaCopier.On("AsyncReplicationStatus", mock.Anything, "node1", "node2", "TestCollection", mock.Anything).Return(uint64(0), time.Now().Add(200*time.Second).UnixMilli(), nil)
 			mockFSMUpdater.EXPECT().
 				ReplicationUpdateReplicaOpStatus(opId, api.HYDRATING).
 				Return(nil)
@@ -333,9 +329,14 @@
 				CopyReplica(mock.Anything, mock.Anything, mock.Anything, mock.Anything).
 				Return(nil)
 			mockFSMUpdater.EXPECT().
-				AddReplicaToShard(mock.Anything, mock.Anything, mock.Anything, mock.Anything).
+				StartFinalizingReplicaCopy(mock.Anything, mock.Anything, mock.Anything, mock.Anything, mock.Anything, mock.Anything).
 				Return(uint64(i), nil)
->>>>>>> 89cde65b
+			mockReplicaCopier.EXPECT().
+				AsyncReplicationStatus(mock.Anything, mock.Anything, mock.Anything, mock.Anything, mock.Anything).
+				Return(models.AsyncReplicationStatus{
+					ObjectsPropagated:       0,
+					StartDiffTimeUnixMillis: time.Now().Add(200 * time.Second).UnixMilli(),
+				}, nil)
 		}
 
 		var (
@@ -576,14 +577,12 @@
 			opID := uint64(randomStartOpId + i)
 			skip := randomBoolean(t)
 			if !skip {
-<<<<<<< HEAD
-				mockFSMUpdater.On("ReplicationUpdateReplicaOpStatus", opID, api.HYDRATING).Return(nil)
-				mockFSMUpdater.On("ReplicationUpdateReplicaOpStatus", opID, api.FINALIZING).Return(nil).Maybe()
-				mockFSMUpdater.On("ReplicationUpdateReplicaOpStatus", opID, api.READY).Return(nil).Maybe()
-				mockReplicaCopier.On("CopyReplica", mock.Anything, "node1", "TestCollection", mock.Anything).Return(nil)
-				mockFSMUpdater.On("StartFinalizingReplicaCopy", mock.Anything, "TestCollection", mock.Anything, "node1", "node2", mock.Anything).Return(uint64(0), nil)
-				mockReplicaCopier.On("AsyncReplicationStatus", mock.Anything, "node1", "node2", "TestCollection", mock.Anything).Return(uint64(0), time.Now().Add(200*time.Second).UnixMilli(), nil)
-=======
+				// mockFSMUpdater.On("ReplicationUpdateReplicaOpStatus", opID, api.HYDRATING).Return(nil)
+				// mockFSMUpdater.On("ReplicationUpdateReplicaOpStatus", opID, api.FINALIZING).Return(nil).Maybe()
+				// mockFSMUpdater.On("ReplicationUpdateReplicaOpStatus", opID, api.READY).Return(nil).Maybe()
+				// mockReplicaCopier.On("CopyReplica", mock.Anything, "node1", "TestCollection", mock.Anything).Return(nil)
+				// mockFSMUpdater.On("StartFinalizingReplicaCopy", mock.Anything, "TestCollection", mock.Anything, "node1", "node2", mock.Anything).Return(uint64(0), nil)
+				// mockReplicaCopier.On("AsyncReplicationStatus", mock.Anything, "node1", "node2", "TestCollection", mock.Anything).Return(uint64(0), time.Now().Add(200*time.Second).UnixMilli(), nil)
 				expectedStarted++
 				expectedCompleted++
 				mockFSMUpdater.EXPECT().
@@ -599,9 +598,14 @@
 					CopyReplica(mock.Anything, "node1", "TestCollection", mock.Anything).
 					Return(nil)
 				mockFSMUpdater.EXPECT().
-					AddReplicaToShard(mock.Anything, "TestCollection", mock.Anything, "node2").
+					StartFinalizingReplicaCopy(mock.Anything, "TestCollection", mock.Anything, "node1", "node2", mock.Anything).
 					Return(uint64(i), nil)
->>>>>>> 89cde65b
+				mockReplicaCopier.EXPECT().
+					AsyncReplicationStatus(mock.Anything, "node1", "node2", "TestCollection", mock.Anything).
+					Return(models.AsyncReplicationStatus{
+						ObjectsPropagated:       0,
+						StartDiffTimeUnixMillis: time.Now().Add(200 * time.Second).UnixMilli(),
+					}, nil)
 				completionWg.Add(1)
 			} else {
 				require.False(t, opsCache.LoadOrStore(opID), "operation should not be stored twice in cache")
@@ -734,8 +738,12 @@
 				}).
 				Times(5)
 
-			mockFSMUpdater.EXPECT().AddReplicaToShard(mock.Anything, mock.Anything, mock.Anything, mock.Anything).Return(uint64(0), nil).Maybe()
+			mockFSMUpdater.EXPECT().StartFinalizingReplicaCopy(mock.Anything, mock.Anything, mock.Anything, mock.Anything, mock.Anything, mock.Anything).Return(uint64(0), nil).Maybe()
 			mockReplicaCopier.EXPECT().CopyReplica(mock.Anything, mock.Anything, mock.Anything, mock.Anything).Return(nil).Maybe()
+			mockReplicaCopier.EXPECT().AsyncReplicationStatus(mock.Anything, mock.Anything, mock.Anything, mock.Anything, mock.Anything).Return(models.AsyncReplicationStatus{
+				ObjectsPropagated:       0,
+				StartDiffTimeUnixMillis: time.Now().Add(200 * time.Second).UnixMilli(),
+			}, nil).Maybe()
 
 			consumer := replication.NewCopyOpConsumer(
 				logger,
@@ -831,8 +839,12 @@
 					return nil
 				})
 
-			mockFSMUpdater.EXPECT().AddReplicaToShard(mock.Anything, mock.Anything, mock.Anything, mock.Anything).Return(uint64(0), nil).Maybe()
+			mockFSMUpdater.EXPECT().StartFinalizingReplicaCopy(mock.Anything, mock.Anything, mock.Anything, mock.Anything, mock.Anything, mock.Anything).Return(uint64(0), nil).Maybe()
 			mockReplicaCopier.EXPECT().CopyReplica(mock.Anything, mock.Anything, mock.Anything, mock.Anything).Return(nil).Maybe()
+			mockReplicaCopier.EXPECT().AsyncReplicationStatus(mock.Anything, mock.Anything, mock.Anything, mock.Anything, mock.Anything).Return(models.AsyncReplicationStatus{
+				ObjectsPropagated:       0,
+				StartDiffTimeUnixMillis: time.Now().Add(200 * time.Second).UnixMilli(),
+			}, nil).Maybe()
 
 			consumer := replication.NewCopyOpConsumer(
 				logger,
