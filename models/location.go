--- conflicted
+++ resolved
@@ -10,14 +10,10 @@
  * See www.weaviate.com for details
  * Contact: @weaviate_iot / yourfriends@weaviate.com
  */
-<<<<<<< HEAD
-package models
-=======
  package models
 
 
 
->>>>>>> 4a686382
 
 import (
 	"strconv"
