//                           _       _
// __      _____  __ ___   ___  __ _| |_ ___
// \ \ /\ / / _ \/ _` \ \ / / |/ _` | __/ _ \
//  \ V  V /  __/ (_| |\ V /| | (_| | ||  __/
//   \_/\_/ \___|\__,_| \_/ |_|\__,_|\__\___|
//
//  Copyright © 2016 - 2024 Weaviate B.V. All rights reserved.
//
//  CONTACT: hello@weaviate.io
//

package rbacconf

// Config makes every subject on the list an admin, whereas everyone else
// has no rights whatsoever
type Config struct {
<<<<<<< HEAD
	Enabled      bool     `json:"enabled" yaml:"enabled"`
	RootUsers    []string `json:"root_users" yaml:"root_users"`
	RootGroups   []string `json:"root_groups" yaml:"root_groups"`
	ViewerGroups []string `json:"readonly_groups" yaml:"readonly_groups"`
=======
	Enabled          bool     `json:"enabled" yaml:"enabled"`
	RootUsers        []string `json:"root_users" yaml:"root_users"`
	RootGroups       []string `json:"root_groups" yaml:"root_groups"`
	ViewerRootGroups []string `json:"experimental_readonly_root_groups" yaml:"experimental_readonly_root_groups"`
	ViewerUsers      []string `json:"viewer_users" yaml:"viewer_users"`
	AdminUsers       []string `json:"admin_users" yaml:"admin_users"`
>>>>>>> b3e2bcab
}

// Validate admin list config for viability, can be called from the central
// config package
func (c Config) Validate() error {
	return nil
}<|MERGE_RESOLUTION|>--- conflicted
+++ resolved
@@ -14,19 +14,12 @@
 // Config makes every subject on the list an admin, whereas everyone else
 // has no rights whatsoever
 type Config struct {
-<<<<<<< HEAD
 	Enabled      bool     `json:"enabled" yaml:"enabled"`
 	RootUsers    []string `json:"root_users" yaml:"root_users"`
 	RootGroups   []string `json:"root_groups" yaml:"root_groups"`
 	ViewerGroups []string `json:"readonly_groups" yaml:"readonly_groups"`
-=======
-	Enabled          bool     `json:"enabled" yaml:"enabled"`
-	RootUsers        []string `json:"root_users" yaml:"root_users"`
-	RootGroups       []string `json:"root_groups" yaml:"root_groups"`
-	ViewerRootGroups []string `json:"experimental_readonly_root_groups" yaml:"experimental_readonly_root_groups"`
-	ViewerUsers      []string `json:"viewer_users" yaml:"viewer_users"`
-	AdminUsers       []string `json:"admin_users" yaml:"admin_users"`
->>>>>>> b3e2bcab
+	ViewerUsers  []string `json:"viewer_users" yaml:"viewer_users"`
+	AdminUsers   []string `json:"admin_users" yaml:"admin_users"`
 }
 
 // Validate admin list config for viability, can be called from the central
