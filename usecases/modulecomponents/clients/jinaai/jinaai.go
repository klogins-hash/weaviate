//                           _       _
// __      _____  __ ___   ___  __ _| |_ ___
// \ \ /\ / / _ \/ _` \ \ / / |/ _` | __/ _ \
//  \ V  V /  __/ (_| |\ V /| | (_| | ||  __/
//   \_/\_/ \___|\__,_| \_/ |_|\__,_|\__\___|
//
//  Copyright © 2016 - 2025 Weaviate B.V. All rights reserved.
//
//  CONTACT: hello@weaviate.io
//

package jinaai

import (
	"bytes"
	"context"
	"crypto/sha256"
	"encoding/json"
	"fmt"
	"io"
	"net/http"
	"net/url"
	"strings"
	"time"

	"github.com/weaviate/weaviate/entities/dto"
	"github.com/weaviate/weaviate/entities/moduletools"

	"github.com/weaviate/weaviate/usecases/modulecomponents"

	"github.com/pkg/errors"
	"github.com/sirupsen/logrus"
)

type (
	Task          string
	embeddingType string
)

const (
	// taskType
	RetrievalQuery   Task = "retrieval.query"
	RetrievalPassage Task = "retrieval.passage"
	// embeddingType
	embeddingTypeFloat   embeddingType = "float"
	embeddingTypeBase64  embeddingType = "base64"
	embeddingTypeBinary  embeddingType = "binary"
	embeddingTypeUbinary embeddingType = "ubinary"
)

type MultiModalInput struct {
	Text  string `json:"text,omitempty"`
	Image string `json:"image,omitempty"`
}

type embeddingsRequest[T []string | []MultiModalInput] struct {
<<<<<<< HEAD
	Input             T             `json:"input"`
	Model             string        `json:"model,omitempty"`
	EmbeddingType     embeddingType `json:"embedding_type,omitempty"`
	Normalized        bool          `json:"normalized,omitempty"`
	Task              *Task         `json:"task,omitempty"`
	Dimensions        *int64        `json:"dimensions,omitempty"`
	ReturnMultivector *bool         `json:"return_multivector,omitempty"`
=======
	Input         T             `json:"input"`
	Model         string        `json:"model,omitempty"`
	Task          *Task         `json:"task,omitempty"`
	Dimensions    *int64        `json:"dimensions,omitempty"`
	EmbeddingType embeddingType `json:"embedding_type,omitempty"`
	Normalized    *bool         `json:"normalized,omitempty"`
>>>>>>> 3eef7fb5
}

type jinaErrorDetail struct {
	Detail string `json:"detail,omitempty"` // in case of error detail holds the error message
}

type embedding[T dto.Embedding] struct {
	jinaErrorDetail
	Object string                  `json:"object"`
	Data   []embeddingData[T]      `json:"data,omitempty"`
	Usage  *modulecomponents.Usage `json:"usage,omitempty"`
}

type embeddingData[T dto.Embedding] struct {
	Object     string `json:"object"`
	Index      int    `json:"index"`
	Embedding  T      `json:"embedding"`
	Embeddings T      `json:"embeddings"`
}

func (ed embeddingData[T]) getEmbedding() T {
	if len(ed.Embedding) > 0 {
		return ed.Embedding
	}
	return ed.Embeddings
}

type Settings struct {
	Task              Task
	Model             string
	BaseURL           string
	Dimensions        *int64
	Normalized        bool
	ReturnMultivector bool
}

type Client[T dto.Embedding] struct {
	jinaAIApiKey string
	httpClient   *http.Client
	buildUrlFn   func(settings Settings) (string, error)
	defaultRPM   int
	defaultTPM   int
	logger       logrus.FieldLogger
}

func EmbeddingsBuildUrlFn(settings Settings) (string, error) {
	host := settings.BaseURL
	path := "/v1/embeddings"
	return url.JoinPath(host, path)
}

func MultiVectorBuildUrlFn(settings Settings) (string, error) {
	host := settings.BaseURL
	path := "/v1/multi-vector"
	return url.JoinPath(host, path)
}

func New[T dto.Embedding](jinaAIApiKey string,
	timeout time.Duration,
	defaultRPM, defaultTPM int,
	buildUrlFn func(settings Settings) (string, error),
	logger logrus.FieldLogger,
) *Client[T] {
	return &Client[T]{
		jinaAIApiKey: jinaAIApiKey,
		httpClient: &http.Client{
			Timeout: timeout,
		},
		buildUrlFn: buildUrlFn,
		defaultRPM: defaultRPM,
		defaultTPM: defaultTPM,
		logger:     logger,
	}
}

func (c *Client[T]) Vectorize(ctx context.Context, input []string,
	settings Settings,
) (*modulecomponents.VectorizationResult[T], *modulecomponents.RateLimits, int, error) {
	embeddingRequest := c.getTextEmbeddingsRequest(input, settings)
	resBody, err := c.vectorize(ctx, embeddingRequest, settings)
	if err != nil {
		return nil, nil, 0, err
	}

	texts := make([]string, len(resBody.Data))
	embeddings := make([]T, len(resBody.Data))
	for i := range resBody.Data {
		index := resBody.Data[i].Index
		texts[index] = resBody.Data[i].Object
		if resBody.Data[i].Embedding != nil {
			embeddings[index] = resBody.Data[i].Embedding
		} else if resBody.Data[i].Embeddings != nil {
			embeddings[index] = resBody.Data[i].Embeddings
		}
	}

	res := &modulecomponents.VectorizationResult[T]{
		Text:       texts,
		Dimensions: len(resBody.Data[0].Embedding),
		Vector:     embeddings,
	}

	return res, nil, modulecomponents.GetTotalTokens(resBody.Usage), nil
}

func (c *Client[T]) VectorizeMultiModal(ctx context.Context, texts, images []string,
	settings Settings,
) (*modulecomponents.VectorizationCLIPResult[T], error) {
	embeddingRequest := c.getMultiModalEmbeddingsRequest(texts, images, settings)
	resBody, err := c.vectorize(ctx, embeddingRequest, settings)
	if err != nil {
		return nil, err
	}

	var textVectors, imageVectors []T
	for i := range resBody.Data {
		if i < len(texts) {
			textVectors = append(textVectors, resBody.Data[i].getEmbedding())
		} else {
			imageVectors = append(imageVectors, resBody.Data[i].getEmbedding())
		}
	}

	res := &modulecomponents.VectorizationCLIPResult[T]{
		TextVectors:  textVectors,
		ImageVectors: imageVectors,
	}
	return res, nil
}

func (c *Client[T]) vectorize(ctx context.Context,
	embeddingRequest interface{}, settings Settings,
) (*embedding[T], error) {
	body, err := json.Marshal(embeddingRequest)
	if err != nil {
		return nil, errors.Wrap(err, "marshal body")
	}

	endpoint, err := c.buildUrlFn(settings)
	if err != nil {
		return nil, errors.Wrap(err, "join jinaAI API host and path")
	}

	req, err := http.NewRequestWithContext(ctx, "POST", endpoint,
		bytes.NewReader(body))
	if err != nil {
		return nil, errors.Wrap(err, "create POST request")
	}
	apiKey, err := c.getApiKey(ctx)
	if err != nil {
		return nil, errors.Wrap(err, "API Key")
	}
	req.Header.Add(c.getApiKeyHeaderAndValue(apiKey))
	req.Header.Add("Content-Type", "application/json")
	req.Header.Add("x-header-vectordb-source", "Weaviate")

	res, err := c.httpClient.Do(req)
	if err != nil {
		return nil, errors.Wrap(err, "send POST request")
	}
	defer res.Body.Close()

	bodyBytes, err := io.ReadAll(res.Body)
	if err != nil {
		return nil, errors.Wrap(err, "read response body")
	}

	var resBody embedding[T]
	if err := json.Unmarshal(bodyBytes, &resBody); err != nil {
		return nil, errors.Wrap(err, fmt.Sprintf("unmarshal response body. Got: %v", string(bodyBytes)))
	}

	if res.StatusCode != 200 {
		return nil, c.getError(res.StatusCode, resBody.Detail)
	}

	return &resBody, nil
}

func (c *Client[T]) getError(statusCode int, errorMessage string) error {
	endpoint := "JinaAI API"
	if errorMessage != "" {
		return fmt.Errorf("connection to: %s failed with status: %d error: %v", endpoint, statusCode, errorMessage)
	}
	return fmt.Errorf("connection to: %s failed with status: %d", endpoint, statusCode)
}

func (c *Client[T]) getTextEmbeddingsRequest(input []string, settings Settings) embeddingsRequest[[]string] {
	req := embeddingsRequest[[]string]{
		Input:         input,
		Model:         settings.Model,
		EmbeddingType: embeddingTypeFloat,
<<<<<<< HEAD
		Normalized:    settings.Normalized,
=======
>>>>>>> 3eef7fb5
		Dimensions:    settings.Dimensions,
	}
	if strings.Contains(settings.Model, "v3") || strings.Contains(settings.Model, "clip") {
		// v3 models require taskType and dimensions params
		req.Task = &settings.Task
		req.Normalized = &settings.Normalized
	}
	if settings.ReturnMultivector {
		req.ReturnMultivector = &settings.ReturnMultivector
	}
	return req
}

func (c *Client[T]) getMultiModalEmbeddingsRequest(texts, images []string, settings Settings) embeddingsRequest[[]MultiModalInput] {
	input := make([]MultiModalInput, len(texts)+len(images))
	for i := range texts {
		input[i] = MultiModalInput{Text: texts[i]}
	}
	offset := len(texts)
	for i := range images {
		input[offset+i] = MultiModalInput{Image: images[i]}
	}
	req := embeddingsRequest[[]MultiModalInput]{
		Input:         input,
		Model:         settings.Model,
		EmbeddingType: embeddingTypeFloat,
		Dimensions:    settings.Dimensions,
	}
	if settings.ReturnMultivector {
		req.ReturnMultivector = &settings.ReturnMultivector
	}
	return req
}

func (c *Client[T]) getApiKeyHeaderAndValue(apiKey string) (string, string) {
	return "Authorization", fmt.Sprintf("Bearer %s", apiKey)
}

func (c *Client[T]) getApiKey(ctx context.Context) (string, error) {
	return c.getApiKeyFromContext(ctx, "X-Jinaai-Api-Key", "JINAAI_APIKEY")
}

func (c *Client[T]) getApiKeyFromContext(ctx context.Context, apiKey, envVar string) (string, error) {
	if apiKeyValue := modulecomponents.GetValueFromContext(ctx, apiKey); apiKeyValue != "" {
		return apiKeyValue, nil
	}
	if c.jinaAIApiKey != "" {
		return c.jinaAIApiKey, nil
	}
	return "", fmt.Errorf("no api key found neither in request header: %s nor in environment variable under %s", apiKey, envVar)
}

func (c *Client[T]) GetApiKeyHash(ctx context.Context, config moduletools.ClassConfig) [32]byte {
	key, err := c.getApiKey(ctx)
	if err != nil {
		return [32]byte{}
	}
	return sha256.Sum256([]byte(key))
}

func (c *Client[T]) GetVectorizerRateLimit(ctx context.Context, cfg moduletools.ClassConfig) *modulecomponents.RateLimits {
	rpm, _ := modulecomponents.GetRateLimitFromContext(ctx, "Jinaai", c.defaultRPM, 0)

	execAfterRequestFunction := func(limits *modulecomponents.RateLimits, tokensUsed int, deductRequest bool) {
		// refresh is after 60 seconds but leave a bit of room for errors. Otherwise, we only deduct the request that just happened
		if limits.LastOverwrite.Add(61 * time.Second).After(time.Now()) {
			if deductRequest {
				limits.RemainingRequests -= 1
			}
			return
		}

		limits.RemainingRequests = rpm
		limits.ResetRequests = time.Now().Add(time.Duration(61) * time.Second)
		limits.LimitRequests = rpm
		limits.LastOverwrite = time.Now()

		limits.RemainingTokens = c.defaultTPM
		limits.LimitTokens = c.defaultTPM
		limits.ResetTokens = time.Now().Add(time.Duration(61) * time.Second)
	}

	initialRL := &modulecomponents.RateLimits{AfterRequestFunction: execAfterRequestFunction, LastOverwrite: time.Now().Add(-61 * time.Minute)}
	initialRL.ResetAfterRequestFunction(0) // set initial values

	return initialRL
}<|MERGE_RESOLUTION|>--- conflicted
+++ resolved
@@ -54,22 +54,13 @@
 }
 
 type embeddingsRequest[T []string | []MultiModalInput] struct {
-<<<<<<< HEAD
 	Input             T             `json:"input"`
 	Model             string        `json:"model,omitempty"`
 	EmbeddingType     embeddingType `json:"embedding_type,omitempty"`
-	Normalized        bool          `json:"normalized,omitempty"`
+	Normalized        *bool         `json:"normalized,omitempty"`
 	Task              *Task         `json:"task,omitempty"`
 	Dimensions        *int64        `json:"dimensions,omitempty"`
 	ReturnMultivector *bool         `json:"return_multivector,omitempty"`
-=======
-	Input         T             `json:"input"`
-	Model         string        `json:"model,omitempty"`
-	Task          *Task         `json:"task,omitempty"`
-	Dimensions    *int64        `json:"dimensions,omitempty"`
-	EmbeddingType embeddingType `json:"embedding_type,omitempty"`
-	Normalized    *bool         `json:"normalized,omitempty"`
->>>>>>> 3eef7fb5
 }
 
 type jinaErrorDetail struct {
@@ -262,10 +253,6 @@
 		Input:         input,
 		Model:         settings.Model,
 		EmbeddingType: embeddingTypeFloat,
-<<<<<<< HEAD
-		Normalized:    settings.Normalized,
-=======
->>>>>>> 3eef7fb5
 		Dimensions:    settings.Dimensions,
 	}
 	if strings.Contains(settings.Model, "v3") || strings.Contains(settings.Model, "clip") {
