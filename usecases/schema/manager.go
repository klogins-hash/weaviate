/*                          _       _
 *__      _____  __ ___   ___  __ _| |_ ___
 *\ \ /\ / / _ \/ _` \ \ / / |/ _` | __/ _ \
 * \ V  V /  __/ (_| |\ V /| | (_| | ||  __/
 *  \_/\_/ \___|\__,_| \_/ |_|\__,_|\__\___|
 *
 * Copyright © 2016 - 2019 Weaviate. All rights reserved.
 * LICENSE: https://github.com/semi-technologies/weaviate/blob/develop/LICENSE.md
 * DESIGN & CONCEPT: Bob van Luijt (@bobvanluijt)
 * CONTACT: hello@semi.technology
 */package schema

import (
	"context"
	"fmt"
	"log"

	"github.com/semi-technologies/weaviate/contextionary"
	"github.com/semi-technologies/weaviate/entities/models"
	"github.com/semi-technologies/weaviate/entities/schema"
	"github.com/semi-technologies/weaviate/entities/schema/kind"
	"github.com/semi-technologies/weaviate/usecases/locks"
	"github.com/semi-technologies/weaviate/usecases/network"
	"github.com/sirupsen/logrus"
)

// Manager Manages schema changes at a use-case level, i.e. agnostic of
// underlying databases or storage providers
type Manager struct {
	migrator              Migrator
	repo                  Repo
	stopwordDetector      stopwordDetector
	contextionaryProvider contextionaryProvider
	locks                 locks.ConnectorSchemaLock
	state                 State
	network               network.Network
	callbacks             []func(updatedSchema schema.Schema)
	logger                logrus.FieldLogger
	authorizer            authorizer
}

type Migrator interface {
	AddClass(ctx context.Context, kind kind.Kind, class *models.SemanticSchemaClass) error
	DropClass(ctx context.Context, kind kind.Kind, className string) error
	UpdateClass(ctx context.Context, kind kind.Kind, className string,
		newClassName *string, newKeywords *models.SemanticSchemaKeywords) error

	AddProperty(ctx context.Context, kind kind.Kind, className string,
		prop *models.SemanticSchemaClassProperty) error
	DropProperty(ctx context.Context, kind kind.Kind, className string,
		propertyName string) error
	UpdateProperty(ctx context.Context, kind kind.Kind, className string,
		propName string, newName *string, newKeywords *models.SemanticSchemaKeywords) error
	UpdatePropertyAddDataType(ctx context.Context, kind kind.Kind, className string, propName string, newDataType string) error
}

// Repo describes the requirements the schema manager has to a database to load
// and persist the schema state
type Repo interface {
	SaveSchema(ctx context.Context, schema State) error

	// should return nil (and no error) to indicate that no remote schema had
	// been stored before
	LoadSchema(ctx context.Context) (*State, error)
}

type stopwordDetector interface {
	IsStopWord(word string) bool
}

// type contextionary interface {
// 	WordToItemIndex(word string) libcontextionary.ItemIndex
// }

type contextionaryProvider interface {
	GetContextionary() contextionary.Contextionary
}

// NewManager creates a new manager
func NewManager(migrator Migrator, repo Repo, locks locks.ConnectorSchemaLock,
	network network.Network, logger logrus.FieldLogger, c11yProvider contextionaryProvider,
<<<<<<< HEAD
	swd stopwordDetector) (*Manager, error) {
=======
	authorizer authorizer) (*Manager, error) {
>>>>>>> 3740a73c
	m := &Manager{
		migrator:              migrator,
		repo:                  repo,
		locks:                 locks,
		state:                 State{},
		network:               network,
		logger:                logger,
		contextionaryProvider: c11yProvider,
<<<<<<< HEAD
		stopwordDetector:      swd,
=======
		authorizer:            authorizer,
>>>>>>> 3740a73c
	}

	err := m.loadOrInitializeSchema(context.Background())
	if err != nil {
		return nil, fmt.Errorf("could not laod or initialize schema: %v", err)
	}

	return m, nil
}

type authorizer interface {
	Authorize(principal *models.Principal, verb, resource string) error
}

type unlocker interface {
	Unlock() error
}

func unlock(l unlocker) {
	err := l.Unlock()
	if err != nil {
		log.Fatal(err)
	}
}

// State is a cached copy of the schema that can also be saved into a remote
// storage, as specified by Repo
type State struct {
	ActionSchema *models.SemanticSchema `json:"action"`
	ThingSchema  *models.SemanticSchema `json:"thing"`
}

// SchemaFor a specific kind
func (s *State) SchemaFor(k kind.Kind) *models.SemanticSchema {
	switch k {
	case kind.Thing:
		return s.ThingSchema
	case kind.Action:
		return s.ActionSchema
	default:
		// It is fine to panic here, as this indicates an unrecoverable error in
		// the program, rather than an invalid input based on user input
		panic(fmt.Sprintf("Passed wrong neither thing nor action, but %v", k))
	}
}

func (m *Manager) saveSchema(ctx context.Context) error {
	m.logger.
		WithField("action", "schema_update").
		WithField("configuration_store", "etcd").
		Debug("saving updated schema to configuration store")

	err := m.repo.SaveSchema(ctx, m.state)
	if err != nil {
		return err
	}

	m.TriggerSchemaUpdateCallbacks()
	return nil
}

// RegisterSchemaUpdateCallback allows other usecases to register a primitive
// type update callback. The callbacks will be called any time we persist a
// schema upadate
func (m *Manager) RegisterSchemaUpdateCallback(callback func(updatedSchema schema.Schema)) {
	m.callbacks = append(m.callbacks, callback)
}

func (m *Manager) TriggerSchemaUpdateCallbacks() {
	schema := m.GetSchemaSkipAuth()

	for _, cb := range m.callbacks {
		cb(schema)
	}
}

func (m *Manager) loadOrInitializeSchema(ctx context.Context) error {
	schema, err := m.repo.LoadSchema(ctx)
	if err != nil {
		return fmt.Errorf("could not load schema:  %v", err)
	}

	if schema == nil {
		schema = newSchema()
	}

	// store in local cache
	m.state = *schema

	// store in remote repo
	if err := m.repo.SaveSchema(ctx, m.state); err != nil {
		return fmt.Errorf("initialized a new schema, but couldn't update remote: %v", err)
	}

	return nil
}

func newSchema() *State {
	return &State{
		ActionSchema: &models.SemanticSchema{
			Classes: []*models.SemanticSchemaClass{},
			Type:    "action",
		},
		ThingSchema: &models.SemanticSchema{
			Classes: []*models.SemanticSchemaClass{},
			Type:    "thing",
		},
	}
}<|MERGE_RESOLUTION|>--- conflicted
+++ resolved
@@ -79,11 +79,7 @@
 // NewManager creates a new manager
 func NewManager(migrator Migrator, repo Repo, locks locks.ConnectorSchemaLock,
 	network network.Network, logger logrus.FieldLogger, c11yProvider contextionaryProvider,
-<<<<<<< HEAD
-	swd stopwordDetector) (*Manager, error) {
-=======
-	authorizer authorizer) (*Manager, error) {
->>>>>>> 3740a73c
+	authorizer authorizer, swd stopwordDetector) (*Manager, error) {
 	m := &Manager{
 		migrator:              migrator,
 		repo:                  repo,
@@ -92,11 +88,8 @@
 		network:               network,
 		logger:                logger,
 		contextionaryProvider: c11yProvider,
-<<<<<<< HEAD
 		stopwordDetector:      swd,
-=======
 		authorizer:            authorizer,
->>>>>>> 3740a73c
 	}
 
 	err := m.loadOrInitializeSchema(context.Background())
