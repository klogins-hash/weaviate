--- conflicted
+++ resolved
@@ -21,11 +21,7 @@
 	"github.com/semi-technologies/weaviate/entities/schema"
 	"github.com/semi-technologies/weaviate/usecases/cluster"
 	"github.com/semi-technologies/weaviate/usecases/config"
-<<<<<<< HEAD
 	"github.com/semi-technologies/weaviate/usecases/scaling"
-	"github.com/semi-technologies/weaviate/usecases/schema/backups"
-=======
->>>>>>> 97e4fc19
 	"github.com/semi-technologies/weaviate/usecases/schema/migrate"
 	"github.com/semi-technologies/weaviate/usecases/sharding"
 	"github.com/sirupsen/logrus"
@@ -47,13 +43,9 @@
 	clusterState            clusterState
 	hnswConfigParser        VectorConfigParser
 	invertedConfigValidator InvertedConfigValidator
-<<<<<<< HEAD
-	backups                 backups.BackupManager
 	scaleOut                scaleOut
-=======
 	RestoreStatus           sync.Map
 	RestoreError            sync.Map
->>>>>>> 97e4fc19
 	sync.Mutex
 }
 
@@ -108,12 +100,7 @@
 	hnswConfigParser VectorConfigParser, vectorizerValidator VectorizerValidator,
 	invertedConfigValidator InvertedConfigValidator,
 	moduleConfig ModuleConfig, clusterState clusterState,
-<<<<<<< HEAD
-	txClient cluster.Client, backupManager backups.BackupManager,
-	scaleoutManager scaleOut,
-=======
-	txClient cluster.Client,
->>>>>>> 97e4fc19
+	txClient cluster.Client, scaleoutManager scaleOut,
 ) (*Manager, error) {
 	m := &Manager{
 		config:                  config,
@@ -128,11 +115,7 @@
 		moduleConfig:            moduleConfig,
 		cluster:                 cluster.NewTxManager(cluster.NewTxBroadcaster(clusterState, txClient)),
 		clusterState:            clusterState,
-<<<<<<< HEAD
-		backups:                 backupManager,
 		scaleOut:                scaleoutManager,
-=======
->>>>>>> 97e4fc19
 	}
 
 	m.scaleOut.SetSchemaManager(m)
