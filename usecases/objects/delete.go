--- conflicted
+++ resolved
@@ -61,11 +61,7 @@
 		return m.deleteObjectFromRepo(ctx, id, time.UnixMilli(m.timeSource.Now()))
 	}
 
-<<<<<<< HEAD
 	vclasses, err := m.schemaManager.GetCachedClass(ctx, principal, class)
-=======
-	err = m.vectorRepo.DeleteObject(ctx, class, id, time.UnixMilli(m.timeSource.Now()), repl, tenant)
->>>>>>> 53eec30c
 	if err != nil {
 		return fmt.Errorf("could not get class %s: %w", class, err)
 	}
@@ -74,7 +70,7 @@
 	if err := m.schemaManager.WaitForUpdate(ctx, vclasses[class].Version); err != nil {
 		return fmt.Errorf("error waiting for local schema to catch up to version %d: %w", vclasses[class].Version, err)
 	}
-	if err = m.vectorRepo.DeleteObject(ctx, class, id, repl, tenant, vclasses[class].Version); err != nil {
+	if err = m.vectorRepo.DeleteObject(ctx, class, id, time.UnixMilli(m.timeSource.Now()), repl, tenant, vclasses[class].Version); err != nil {
 		var e1 ErrMultiTenancy
 		if errors.As(err, &e1) {
 			return NewErrMultiTenancy(fmt.Errorf("delete object from vector repo: %w", err))
@@ -112,11 +108,7 @@
 		}
 
 		object := objectRes.Object()
-<<<<<<< HEAD
-		err = m.vectorRepo.DeleteObject(ctx, object.Class, id, nil, "", 0)
-=======
-		err = m.vectorRepo.DeleteObject(ctx, object.Class, id, deletionTime, nil, "")
->>>>>>> 53eec30c
+		err = m.vectorRepo.DeleteObject(ctx, object.Class, id, deletionTime, nil, "", 0)
 		if err != nil {
 			return NewErrInternal("could not delete object from vector repo: %v", err)
 		}
