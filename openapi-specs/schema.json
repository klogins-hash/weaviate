--- conflicted
+++ resolved
@@ -55,17 +55,10 @@
               "update_collections",
               "delete_collections",
 
-<<<<<<< HEAD
-              "create_tenant",
-              "read_tenant",
-              "update_tenant",
-              "delete_tenant"    
-=======
               "create_tenants",
               "read_tenants",
               "update_tenants",
               "delete_tenants"
->>>>>>> 9d5d647a
             ]
           }
         }
