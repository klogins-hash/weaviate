/*                          _       _
 *__      _____  __ ___   ___  __ _| |_ ___
 *\ \ /\ / / _ \/ _` \ \ / / |/ _` | __/ _ \
 * \ V  V /  __/ (_| |\ V /| | (_| | ||  __/
 *  \_/\_/ \___|\__,_| \_/ |_|\__,_|\__\___|
 *
 * Copyright © 2016 - 2019 Weaviate. All rights reserved.
 * LICENSE: https://github.com/creativesoftwarefdn/weaviate/blob/develop/LICENSE.md
 * DESIGN & CONCEPT: Bob van Luijt (@bobvanluijt)
 * CONTACT: hello@creativesoftwarefdn.org
 */

// Package restapi with all rest API functions.
package restapi

import (
	"crypto/tls"
	"io/ioutil"
	"log"
	"os"

	"github.com/creativesoftwarefdn/weaviate/restapi/state"

	"github.com/go-openapi/swag"
	"google.golang.org/grpc/grpclog"

	"github.com/creativesoftwarefdn/weaviate/config"
	"github.com/creativesoftwarefdn/weaviate/database"
	"github.com/creativesoftwarefdn/weaviate/graphqlapi"
	"github.com/creativesoftwarefdn/weaviate/messages"
	"github.com/creativesoftwarefdn/weaviate/restapi/operations"

	libcontextionary "github.com/creativesoftwarefdn/weaviate/contextionary"
	libnetwork "github.com/creativesoftwarefdn/weaviate/network"
<<<<<<< HEAD
	"github.com/creativesoftwarefdn/weaviate/network/common/peers"
	libnetworkFake "github.com/creativesoftwarefdn/weaviate/network/fake"
	libnetworkP2P "github.com/creativesoftwarefdn/weaviate/network/p2p"
	"github.com/creativesoftwarefdn/weaviate/restapi/swagger_middleware"
	"github.com/creativesoftwarefdn/weaviate/telemetry"
	telemutils "github.com/creativesoftwarefdn/weaviate/telemetry/utils"
=======
>>>>>>> e5be0428
)

var connectorOptionGroup *swag.CommandLineOptionsGroup

// rawContextionary is the contextionary as we read it from the files. It is
// not extended by schema builds. It is important to keep this untouched copy,
// so that we can rebuild a clean contextionary on every schema change based on
// this contextionary and the current schema
var rawContextionary libcontextionary.Contextionary

// contextionary is the contextionary we keep amending on every schema change
var contextionary libcontextionary.Contextionary
var network libnetwork.Network
var serverConfig *config.WeaviateConfig
var graphQL graphqlapi.GraphQL
var messaging *messages.Messaging

var appState *state.State

var db database.Database

<<<<<<< HEAD
var requestsLog *telemetry.RequestsLog
var reporter *telemetry.Reporter

type State struct {
	db database.Database
}

type graphQLRoot struct {
	database.Database
	libnetwork.Network
	contextionary *schemaContextionary.Contextionary
	log           *telemetry.RequestsLog
}

func (r graphQLRoot) GetNetworkResolver() graphqlnetwork.Resolver {
	return r.Network
}

func (r graphQLRoot) GetContextionary() fetch.Contextionary {
	return r.contextionary
}

func (r graphQLRoot) GetRequestsLog() fetch.RequestsLog {
	return r.log
}

type keyTokenHeader struct {
	Key   strfmt.UUID `json:"key"`
	Token strfmt.UUID `json:"token"`
}

=======
>>>>>>> e5be0428
func init() {
	appState = &state.State{}

	discard := ioutil.Discard
	myGRPCLogger := log.New(discard, "", log.LstdFlags)
	grpclog.SetLogger(myGRPCLogger)

	// Create temp folder if it does not exist
	tempFolder := "temp"
	if _, err := os.Stat(tempFolder); os.IsNotExist(err) {
		messaging.InfoMessage("Temp folder created...")
		os.Mkdir(tempFolder, 0766)
	}
}

// configureAPI -> see configure_api.go

// configureServer -> see configures_server.go

func configureFlags(api *operations.WeaviateAPI) {
	connectorOptionGroup = config.GetConfigOptionGroup()

	api.CommandLineOptionsGroups = []swag.CommandLineOptionsGroup{
		*connectorOptionGroup,
	}
}

<<<<<<< HEAD
// createErrorResponseObject is a common function to create an error response
func createErrorResponseObject(messages ...string) *models.ErrorResponse {
	// Initialize return value
	er := &models.ErrorResponse{}

	// appends all error messages to the error
	for _, message := range messages {
		er.Error = append(er.Error, &models.ErrorResponseErrorItems0{
			Message: message,
		})
	}

	return er
}

func configureAPI(api *operations.WeaviateAPI) http.Handler {
	api.ServeError = errors.ServeError

	api.JSONConsumer = runtime.JSONConsumer()

	enabled := telemutils.IsEnabled()
	interval := telemutils.GetInterval()
	url := telemutils.GetURL()

	requestsLog = telemetry.NewLog(enabled)

	reporter = telemetry.NewReporter(requestsLog, interval, url, enabled, false)

	setupSchemaHandlers(api, requestsLog)
	setupThingsHandlers(api, requestsLog)
	setupActionsHandlers(api, requestsLog)
	setupBatchHandlers(api, requestsLog)
	setupC11yHandlers(api)

	api.MetaWeaviateMetaGetHandler = meta.WeaviateMetaGetHandlerFunc(func(params meta.WeaviateMetaGetParams, principal *models.Principal) middleware.Responder {
		dbLock, err := db.ConnectorLock()
		if err != nil {
			return meta.NewWeaviateMetaGetInternalServerError().WithPayload(errPayloadFromSingleErr(err))
		}
		defer dbLock.Unlock()
		databaseSchema := schema.HackFromDatabaseSchema(dbLock.GetSchema())
		// Create response object
		metaResponse := &models.Meta{}

		// Set the response object's values
		metaResponse.Hostname = serverConfig.GetHostAddress()
		metaResponse.ActionsSchema = databaseSchema.ActionSchema.Schema
		metaResponse.ThingsSchema = databaseSchema.ThingSchema.Schema

		// Register the request
		go func() {
			requestsLog.Register(telemetry.TypeREST, telemetry.LocalQueryMeta)
		}()

		return meta.NewWeaviateMetaGetOK().WithPayload(metaResponse)
	})

	api.P2PWeaviateP2pGenesisUpdateHandler = p2_p.WeaviateP2pGenesisUpdateHandlerFunc(func(params p2_p.WeaviateP2pGenesisUpdateParams) middleware.Responder {
		newPeers := make([]peers.Peer, 0)

		for _, genesisPeer := range params.Peers {
			peer := peers.Peer{
				ID:         genesisPeer.ID,
				Name:       genesisPeer.Name,
				URI:        genesisPeer.URI,
				SchemaHash: genesisPeer.SchemaHash,
			}

			newPeers = append(newPeers, peer)
		}

		err := network.UpdatePeers(newPeers)

		if err == nil {
			// Register the request
			go func() {
				requestsLog.Register(telemetry.TypeREST, telemetry.NetworkQueryMeta)
			}()

			return p2_p.NewWeaviateP2pGenesisUpdateOK()
		}
		return p2_p.NewWeaviateP2pGenesisUpdateInternalServerError()
	})

	api.P2PWeaviateP2pHealthHandler = p2_p.WeaviateP2pHealthHandlerFunc(func(params p2_p.WeaviateP2pHealthParams) middleware.Responder {

		// Register the request // added as comment to ensure registration inclusion when this function is implemented
		//		go func() {
		//			requestslog.Register(telemetry.TypePOST, telemetry.NetworkQueryMeta)
		//		}()
		// For now, always just return success.
		return middleware.NotImplemented("operation P2PWeaviateP2pHealth has not yet been implemented")
	})

	api.GraphqlWeaviateGraphqlPostHandler = graphql.WeaviateGraphqlPostHandlerFunc(func(params graphql.WeaviateGraphqlPostParams, principal *models.Principal) middleware.Responder {
		defer messaging.TimeTrack(time.Now())
		messaging.DebugMessage("Starting GraphQL resolving")

		errorResponse := &models.ErrorResponse{}

		// Get all input from the body of the request, as it is a POST.
		query := params.Body.Query
		operationName := params.Body.OperationName

		// If query is empty, the request is unprocessable
		if query == "" {
			errorResponse.Error = []*models.ErrorResponseErrorItems0{
				&models.ErrorResponseErrorItems0{
					Message: "query cannot be empty",
				}}
			return graphql.NewWeaviateGraphqlPostUnprocessableEntity().WithPayload(errorResponse)
		}

		// Only set variables if exists in request
		var variables map[string]interface{}
		if params.Body.Variables != nil {
			variables = params.Body.Variables.(map[string]interface{})
		}

		if graphQL == nil {
			errorResponse.Error = []*models.ErrorResponseErrorItems0{
				&models.ErrorResponseErrorItems0{
					Message: "no graphql provider present, " +
						"this is most likely because no schema is present. Import a schema first!",
				}}
			return graphql.NewWeaviateGraphqlPostUnprocessableEntity().WithPayload(errorResponse)
		}

		result := graphQL.Resolve(query, operationName, variables, nil)

		// Marshal the JSON
		resultJSON, jsonErr := json.Marshal(result)
		if jsonErr != nil {
			errorResponse.Error = []*models.ErrorResponseErrorItems0{
				&models.ErrorResponseErrorItems0{
					Message: fmt.Sprintf("couldn't marshal json: %s", jsonErr),
				}}
			return graphql.NewWeaviateGraphqlPostUnprocessableEntity().WithPayload(errorResponse)
		}

		// Put the data in a response ready object
		graphQLResponse := &models.GraphQLResponse{}
		marshallErr := json.Unmarshal(resultJSON, graphQLResponse)

		// If json gave error, return nothing.
		if marshallErr != nil {
			errorResponse.Error = []*models.ErrorResponseErrorItems0{
				&models.ErrorResponseErrorItems0{
					Message: fmt.Sprintf("couldn't unmarshal json: %s\noriginal result was %#v", marshallErr, result),
				}}
			return graphql.NewWeaviateGraphqlPostUnprocessableEntity().WithPayload(errorResponse)
		}

		// Register the request
		go func() {
			requestsLog.Register(telemetry.TypeGQL, telemetry.LocalAdd)
		}()

		// Return the response
		return graphql.NewWeaviateGraphqlPostOK().WithPayload(graphQLResponse)
	})

	/*
	 * HANDLE BATCHING
	 */

	api.GraphqlWeaviateGraphqlBatchHandler = graphql.WeaviateGraphqlBatchHandlerFunc(func(params graphql.WeaviateGraphqlBatchParams, principal *models.Principal) middleware.Responder {
		defer messaging.TimeTrack(time.Now())
		messaging.DebugMessage("Starting GraphQL batch resolving")

		errorResponse := &models.ErrorResponse{}

		if graphQL == nil {
			errorResponse.Error = []*models.ErrorResponseErrorItems0{
				&models.ErrorResponseErrorItems0{
					Message: "no graphql provider present, " +
						"this is most likely because no schema is present. Import a schema first!",
				}}
			return graphql.NewWeaviateGraphqlBatchUnprocessableEntity().WithPayload(errorResponse)
		}

		amountOfBatchedRequests := len(params.Body)

		if amountOfBatchedRequests == 0 {
			return graphql.NewWeaviateGraphqlBatchUnprocessableEntity().WithPayload(errorResponse)
		}
		requestResults := make(chan rest_api_utils.UnbatchedRequestResponse, amountOfBatchedRequests)

		wg := new(sync.WaitGroup)

		// Generate a goroutine for each separate request
		for requestIndex, unbatchedRequest := range params.Body {
			wg.Add(1)
			go handleUnbatchedGraphQLRequest(wg, context.Background(), unbatchedRequest, requestIndex, &requestResults, requestsLog)
		}

		wg.Wait()

		close(requestResults)

		batchedRequestResponse := make([]*models.GraphQLResponse, amountOfBatchedRequests)

		// Add the requests to the result array in the correct order
		for unbatchedRequestResult := range requestResults {
			batchedRequestResponse[unbatchedRequestResult.RequestIndex] = unbatchedRequestResult.Response
		}

		return graphql.NewWeaviateGraphqlBatchOK().WithPayload(batchedRequestResponse)
	})

	api.ServerShutdown = func() {}

	return setupGlobalMiddleware(api.Serve(setupMiddlewares))
}

func setupBatchHandlers(api *operations.WeaviateAPI, requestsLog *telemetry.RequestsLog) {
	batchAPI := batch.New(appState, requestsLog)

	api.WeaviateBatchingThingsCreateHandler = operations.WeaviateBatchingThingsCreateHandlerFunc(batchAPI.ThingsCreate)
	api.WeaviateBatchingActionsCreateHandler = operations.WeaviateBatchingActionsCreateHandlerFunc(batchAPI.ActionsCreate)
	api.WeaviateBatchingReferencesCreateHandler = operations.WeaviateBatchingReferencesCreateHandlerFunc(batchAPI.References)
}

// Handle a single unbatched GraphQL request, return a tuple containing the index of the request in the batch and either the response or an error
func handleUnbatchedGraphQLRequest(wg *sync.WaitGroup, ctx context.Context, unbatchedRequest *models.GraphQLQuery, requestIndex int, requestResults *chan rest_api_utils.UnbatchedRequestResponse, log *telemetry.RequestsLog) {
	defer wg.Done()

	// Get all input from the body of the request
	query := unbatchedRequest.Query
	operationName := unbatchedRequest.OperationName
	graphQLResponse := &models.GraphQLResponse{}

	// Return an unprocessable error if the query is empty
	if query == "" {

		// Regular error messages are returned as an error code in the request header, but that doesn't work for batched requests
		errorCode := strconv.Itoa(graphql.WeaviateGraphqlBatchUnprocessableEntityCode)
		errorMessage := fmt.Sprintf("%s: %s", errorCode, error422)
		errors := []*models.GraphQLError{&models.GraphQLError{Message: errorMessage}}
		graphQLResponse := models.GraphQLResponse{Data: nil, Errors: errors}
		*requestResults <- rest_api_utils.UnbatchedRequestResponse{
			requestIndex,
			&graphQLResponse,
		}
	} else {

		// Extract any variables from the request
		var variables map[string]interface{}
		if unbatchedRequest.Variables != nil {
			variables = unbatchedRequest.Variables.(map[string]interface{})
		}

		result := graphQL.Resolve(query, operationName, variables, ctx)

		// Marshal the JSON
		resultJSON, jsonErr := json.Marshal(result)

		// Return an unprocessable error if marshalling the result to JSON failed
		if jsonErr != nil {

			// Regular error messages are returned as an error code in the request header, but that doesn't work for batched requests
			errorCode := strconv.Itoa(graphql.WeaviateGraphqlBatchUnprocessableEntityCode)
			errorMessage := fmt.Sprintf("%s: %s", errorCode, error422)
			errors := []*models.GraphQLError{&models.GraphQLError{Message: errorMessage}}
			graphQLResponse := models.GraphQLResponse{Data: nil, Errors: errors}
			*requestResults <- rest_api_utils.UnbatchedRequestResponse{
				requestIndex,
				&graphQLResponse,
			}
		} else {

			// Put the result data in a response ready object
			marshallErr := json.Unmarshal(resultJSON, graphQLResponse)

			// Return an unprocessable error if unmarshalling the result to JSON failed
			if marshallErr != nil {

				// Regular error messages are returned as an error code in the request header, but that doesn't work for batched requests
				errorCode := strconv.Itoa(graphql.WeaviateGraphqlBatchUnprocessableEntityCode)
				errorMessage := fmt.Sprintf("%s: %s", errorCode, error422)
				errors := []*models.GraphQLError{&models.GraphQLError{Message: errorMessage}}
				graphQLResponse := models.GraphQLResponse{Data: nil, Errors: errors}
				*requestResults <- rest_api_utils.UnbatchedRequestResponse{
					requestIndex,
					&graphQLResponse,
				}
			} else {

				// Register the request
				go func() {
					requestsLog.Register(telemetry.TypeGQL, telemetry.LocalAdd)
				}()

				// Return the GraphQL response
				*requestResults <- rest_api_utils.UnbatchedRequestResponse{
					requestIndex,
					graphQLResponse,
				}
			}
		}
	}
}

func handleBatchedActionsCreateRequest(wg *sync.WaitGroup, ctx context.Context, batchedRequest *models.ActionCreate, requestIndex int, requestResults *chan rest_api_utils.BatchedActionsCreateRequestResponse, async bool, requestLocks *rest_api_utils.RequestLocks, fieldsToKeep map[string]int) {
	defer wg.Done()

	// Generate UUID for the new object
	UUID := connutils.GenerateUUID()

	// Validate schema given in body with the weaviate schema
	databaseSchema := schema.HackFromDatabaseSchema(requestLocks.DBLock.GetSchema())

	// Create Action object
	action := &models.Action{}
	action.AtContext = batchedRequest.AtContext
	action.LastUpdateTimeUnix = 0

	if _, ok := fieldsToKeep["@class"]; ok {
		action.AtClass = batchedRequest.AtClass
	}
	if _, ok := fieldsToKeep["schema"]; ok {
		action.Schema = batchedRequest.Schema
	}
	if _, ok := fieldsToKeep["creationtimeunix"]; ok {
		action.CreationTimeUnix = connutils.NowUnix()
	}

	// Create request result object
	result := &models.ActionsGetResponseAO1Result{}
	result.Errors = nil

	// Create request response object
	responseObject := &models.ActionsGetResponse{}
	responseObject.Action = *action
	if _, ok := fieldsToKeep["actionid"]; ok {
		responseObject.ActionID = UUID
	}
	responseObject.Result = result

	resultStatus := models.ActionsGetResponseAO1ResultStatusSUCCESS

	validatedErr := validation.ValidateActionBody(ctx, batchedRequest, databaseSchema, requestLocks.DBConnector,
		network, serverConfig)

	if validatedErr != nil {
		// Edit request result status
		responseObject.Result.Errors = createErrorResponseObject(validatedErr.Error())
		resultStatus = models.ActionsGetResponseAO1ResultStatusFAILED
		responseObject.Result.Status = &resultStatus
	} else {
		// Handle asynchronous requests
		if async {
			requestLocks.DelayedLock.IncSteps()
			resultStatus = models.ActionsGetResponseAO1ResultStatusPENDING
			responseObject.Result.Status = &resultStatus

			go func() {
				defer requestLocks.DelayedLock.Unlock()
				err := requestLocks.DBConnector.AddAction(ctx, action, UUID)

				if err != nil {
					// Edit request result status
					resultStatus = models.ActionsGetResponseAO1ResultStatusFAILED
					responseObject.Result.Status = &resultStatus
					responseObject.Result.Errors = createErrorResponseObject(err.Error())
				}
			}()
		} else {
			// Handle synchronous requests
			err := requestLocks.DBConnector.AddAction(ctx, action, UUID)

			if err != nil {
				// Edit request result status
				resultStatus = models.ActionsGetResponseAO1ResultStatusFAILED
				responseObject.Result.Status = &resultStatus
				responseObject.Result.Errors = createErrorResponseObject(err.Error())
			}
		}
	}

	// Send this batched request's response and its place in the batch request to the channel
	*requestResults <- rest_api_utils.BatchedActionsCreateRequestResponse{
		requestIndex,
		responseObject,
	}
}

func handleBatchedThingsCreateRequest(wg *sync.WaitGroup, ctx context.Context, batchedRequest *models.ThingCreate, requestIndex int, requestResults *chan rest_api_utils.BatchedThingsCreateRequestResponse, async bool, requestLocks *rest_api_utils.RequestLocks, fieldsToKeep map[string]int) {
	defer wg.Done()

	// Generate UUID for the new object
	UUID := connutils.GenerateUUID()

	// Validate schema given in body with the weaviate schema
	databaseSchema := schema.HackFromDatabaseSchema(requestLocks.DBLock.GetSchema())

	// Create Thing object
	thing := &models.Thing{}
	thing.AtContext = batchedRequest.AtContext
	thing.LastUpdateTimeUnix = 0

	if _, ok := fieldsToKeep["@class"]; ok {
		thing.AtClass = batchedRequest.AtClass
	}
	if _, ok := fieldsToKeep["schema"]; ok {
		thing.Schema = batchedRequest.Schema
	}
	if _, ok := fieldsToKeep["creationtimeunix"]; ok {
		thing.CreationTimeUnix = connutils.NowUnix()
	}

	// Create request result object
	result := &models.ThingsGetResponseAO1Result{}
	result.Errors = nil

	// Create request response object
	responseObject := &models.ThingsGetResponse{}

	responseObject.Thing = *thing
	if _, ok := fieldsToKeep["thingid"]; ok {
		responseObject.ThingID = UUID
	}
	responseObject.Result = result

	resultStatus := models.ThingsGetResponseAO1ResultStatusSUCCESS

	validatedErr := validation.ValidateThingBody(ctx, batchedRequest, databaseSchema, requestLocks.DBConnector,
		network, serverConfig)

	if validatedErr != nil {
		// Edit request result status
		responseObject.Result.Errors = createErrorResponseObject(validatedErr.Error())
		resultStatus = models.ThingsGetResponseAO1ResultStatusFAILED
		responseObject.Result.Status = &resultStatus
	} else {
		// Handle asynchronous requests
		if async {
			requestLocks.DelayedLock.IncSteps()
			resultStatus = models.ThingsGetResponseAO1ResultStatusPENDING
			responseObject.Result.Status = &resultStatus

			go func() {
				defer requestLocks.DelayedLock.Unlock()
				err := requestLocks.DBConnector.AddThing(ctx, thing, UUID)

				if err != nil {
					// Edit request result status
					resultStatus = models.ThingsGetResponseAO1ResultStatusFAILED
					responseObject.Result.Status = &resultStatus
					responseObject.Result.Errors = createErrorResponseObject(err.Error())
				}
			}()
		} else {
			// Handle synchronous requests
			err := requestLocks.DBConnector.AddThing(ctx, thing, UUID)

			if err != nil {
				// Edit request result status
				resultStatus = models.ThingsGetResponseAO1ResultStatusFAILED
				responseObject.Result.Status = &resultStatus
				responseObject.Result.Errors = createErrorResponseObject(err.Error())
			}
		}
	}

	// Send this batched request's response and its place in the batch request to the channel
	*requestResults <- rest_api_utils.BatchedThingsCreateRequestResponse{
		requestIndex,
		responseObject,
	}
}

// The TLS configuration before HTTPS server starts.
func configureTLS(tlsConfig *tls.Config) {
	// Make all necessary changes to the TLS configuration here.
}

func timeTillDeadline(ctx context.Context) time.Duration {
	dl, _ := ctx.Deadline()
	return time.Until(dl)
}

// As soon as server is initialized but not run yet, this function will be called.
// If you need to modify a config, store server instance to stop it individually later, this is the place.
// This function can be called multiple times, depending on the number of serving schemes.
// scheme value will be set accordingly: "http", "https" or "unix"
func configureServer(s *http.Server, scheme, addr string) {
	// context for the startup procedure. (So far the only subcommand respecting
	// the context is the schema initialization, as this uses the etcd client
	// requiring context. Nevertheless it would make sense to have everything
	// that goes on in here pay attention to the context, so we can have a
	// "startup in x seconds or fail")
	ctx := context.Background()
	// The timeout is arbitrary we have to adjust it as we go along, if we
	// realize it is to big/small
	ctx, cancel := context.WithTimeout(ctx, 120*time.Second)
	defer cancel()

	// Create message service
	messaging = &messages.Messaging{}
	appState.Messaging = messaging

	messaging.InfoMessage(fmt.Sprintf("created the context, nothing done yet, time left is: %s", timeTillDeadline(ctx)))

	// Load the config using the flags
	serverConfig = &config.WeaviateConfig{}
	appState.ServerConfig = serverConfig
	err := serverConfig.LoadConfig(connectorOptionGroup, messaging)
	messaging.InfoMessage(fmt.Sprintf("loaded the config, time left is: %s", timeTillDeadline(ctx)))

	// Propagate the peer name (if any) to the requestsLog
	requestsLog.PeerName = appState.ServerConfig.Environment.Network.PeerName

	// Add properties to the config
	serverConfig.Hostname = addr
	serverConfig.Scheme = scheme

	// Fatal error loading config file
	if err != nil {
		messaging.ExitError(78, err.Error())
	}

	loadContextionary()
	messaging.InfoMessage(fmt.Sprintf("loaded the contextionary, time left is: %s", timeTillDeadline(ctx)))

	connectToNetwork()
	messaging.InfoMessage(fmt.Sprintf("connected to network, time left is: %s", timeTillDeadline(ctx)))

	// Connect to MQTT via Broker
	weaviateBroker.ConnectToMqtt(serverConfig.Environment.Broker.Host, serverConfig.Environment.Broker.Port)
	messaging.InfoMessage(fmt.Sprintf("connected to broker, time left is: %s", timeTillDeadline(ctx)))

	// Create the database connector usint the config
	err, dbConnector := dblisting.NewConnector(serverConfig.Environment.Database.Name, serverConfig.Environment.Database.DatabaseConfig, serverConfig.Environment)
	// Could not find, or configure connector.
	if err != nil {
		messaging.ExitError(78, err.Error())
	}

	messaging.InfoMessage(fmt.Sprintf("created db connector, time left is: %s", timeTillDeadline(ctx)))

	// parse config store URL
	configURL := serverConfig.Environment.ConfigurationStorage.URL
	configStore, err := url.Parse(configURL)
	if err != nil || configURL == "" {
		messaging.ExitError(78, fmt.Sprintf("cannot parse config store URL: %s", err))
	}

	// Construct a distributed lock
	etcdClient, err := clientv3.New(clientv3.Config{Endpoints: []string{configStore.String()}})
	if err != nil {
		log.Fatal(err)
	}

	messaging.InfoMessage(fmt.Sprintf("created an etcd client, time left is: %s", timeTillDeadline(ctx)))

	s1, err := concurrency.NewSession(etcdClient)
	if err != nil {
		log.Fatal(err)
	}
	messaging.InfoMessage(fmt.Sprintf("created an etcd session, time left is: %s", timeTillDeadline(ctx)))

	manager, err := etcdSchemaManager.New(ctx, etcdClient, dbConnector, network)
	if err != nil {
		messaging.ExitError(78, fmt.Sprintf("Could not initialize local database state: %v", err))
	}

	messaging.InfoMessage(fmt.Sprintf("initialized the schema, time left is: %s", timeTillDeadline(ctx)))

	manager.RegisterSchemaUpdateCallback(updateSchemaCallback)

	// initialize the contextinoary with the rawContextionary, it will get updated on each schema update
	contextionary = rawContextionary

	// Now instantiate a database, with the configured lock, manager and connector.
	dbParams := &database.Params{
		LockerKey:     "/weaviate/schema-connector-rw-lock",
		LockerSession: s1,
		SchemaManager: manager,
		Connector:     dbConnector,
		Contextionary: contextionary,
		Messaging:     messaging,
	}
	db, err = database.New(ctx, dbParams)
	if err != nil {
		messaging.ExitError(1, fmt.Sprintf("Could not initialize the database: %s", err.Error()))
	}
	appState.Database = db

	manager.TriggerSchemaUpdateCallbacks()
	network.RegisterUpdatePeerCallback(func(peers peers.Peers) {
		manager.TriggerSchemaUpdateCallbacks()
	})

	network.RegisterSchemaGetter(&schemaGetter{db: db})
}

func updateSchemaCallback(updatedSchema schema.Schema) {
	// Note that this is thread safe; we're running in a single go-routine, because the event
	// handlers are called when the SchemaLock is still held.
	rebuildContextionary(updatedSchema)
	rebuildGraphQL(updatedSchema)
}

func rebuildContextionary(updatedSchema schema.Schema) {
	// build new contextionary extended by the local schema
	schemaContextionary, err := databaseSchema.BuildInMemoryContextionaryFromSchema(updatedSchema, &rawContextionary)
	if err != nil {
		messaging.ExitError(78, fmt.Sprintf("Could not build in-memory contextionary from schema; %+v", err))
	}

	// Combine contextionaries
	contextionaries := []libcontextionary.Contextionary{rawContextionary, *schemaContextionary}
	combined, err := libcontextionary.CombineVectorIndices(contextionaries)

	if err != nil {
		messaging.ExitError(78, fmt.Sprintf("Could not combine the contextionary database with the in-memory generated contextionary; %+v", err))
	}

	messaging.InfoMessage("Contextionary extended with names in the schema")

	contextionary = libcontextionary.Contextionary(combined)
}

func rebuildGraphQL(updatedSchema schema.Schema) {
	peers, err := network.ListPeers()
	if err != nil {
		graphQL = nil
		messaging.ErrorMessage(fmt.Sprintf("could not list network peers to regenerate schema:\n%#v\n", err))
		return
	}

	c11y := schemaContextionary.New(contextionary)
	root := graphQLRoot{Database: db, Network: network, contextionary: c11y, log: requestsLog}
	updatedGraphQL, err := graphqlapi.Build(&updatedSchema, peers, root, messaging, serverConfig.Environment)
	if err != nil {
		// TODO: turn on safe mode gh-520
		graphQL = nil
		messaging.ErrorMessage(fmt.Sprintf("Could not re-generate GraphQL schema, because:\n%#v\n", err))
	} else {
		messaging.InfoMessage("Updated GraphQL schema")
		graphQL = updatedGraphQL
	}
}

type schemaGetter struct {
	db database.Database
}

func (s *schemaGetter) Schema() (schema.Schema, error) {
	dbLock, err := s.db.ConnectorLock()
	if err != nil {
		return schema.Schema{}, err
	}

	defer dbLock.Unlock()
	return dbLock.GetSchema(), nil
}

// The middleware configuration is for the handler executors. These do not apply to the swagger.json document.
// The middleware executes after routing but before authentication, binding and validation
func setupMiddlewares(handler http.Handler) http.Handler {
	// Rewrite / workaround because of issue with handling two API keys
	return handler
}

// The middleware configuration happens before anything, this middleware also applies to serving the swagger.json document.
// So this is a good place to plug in a panic handling middleware, logging and metrics
// Contains "x-api-key", "x-api-token" for legacy reasons, older interfaces might need these headers.
func setupGlobalMiddleware(handler http.Handler) http.Handler {
	handleCORS := cors.New(cors.Options{
		OptionsPassthrough: true,
		AllowedHeaders:     []string{"*"},
	}).Handler
	handler = handleCORS(handler)

	if feature_flags.EnableDevUI {
		handler = graphiql.AddMiddleware(handler)
		handler = swagger_middleware.AddMiddleware([]byte(SwaggerJSON), handler)
	}

	handler = addLogging(handler)
	handler = addPreflight(handler)

	return handler
}

func addLogging(next http.Handler) http.Handler {
	return http.HandlerFunc(func(w http.ResponseWriter, r *http.Request) {
		if serverConfig.Environment.Debug {
			log.Printf("Received request: %+v %+v\n", r.Method, r.URL)
		}
		next.ServeHTTP(w, r)
	})
}

func addPreflight(next http.Handler) http.Handler {
	return http.HandlerFunc(func(w http.ResponseWriter, r *http.Request) {

		if r.Method == "OPTIONS" {
			w.Header().Set("Access-Control-Allow-Origin", "*")
			w.Header().Set("Access-Control-Allow-Methods", "*")
			w.Header().Set("Access-Control-Allow-Headers", "*")
			return
		}

		next.ServeHTTP(w, r)
	})
}

// This function loads the Contextionary database, and creates
// an in-memory database for the centroids of the classes / properties in the Schema.
func loadContextionary() {
	// First load the file backed contextionary
	if serverConfig.Environment.Contextionary.KNNFile == "" {
		messaging.ExitError(78, "Contextionary KNN file not specified")
	}

	if serverConfig.Environment.Contextionary.IDXFile == "" {
		messaging.ExitError(78, "Contextionary IDX file not specified")
	}

	mmapedContextionary, err := libcontextionary.LoadVectorFromDisk(serverConfig.Environment.Contextionary.KNNFile, serverConfig.Environment.Contextionary.IDXFile)

	if err != nil {
		messaging.ExitError(78, fmt.Sprintf("Could not load Contextionary; %+v", err))
	}

	messaging.InfoMessage("Contextionary loaded from disk")

	rawContextionary = mmapedContextionary
}

func connectToNetwork() {
	if serverConfig.Environment.Network == nil {
		messaging.InfoMessage(fmt.Sprintf("No network configured, not joining one"))
		network = libnetworkFake.FakeNetwork{}
		appState.Network = network
	} else {
		genesis_url := strfmt.URI(serverConfig.Environment.Network.GenesisURL)
		public_url := strfmt.URI(serverConfig.Environment.Network.PublicURL)
		peer_name := serverConfig.Environment.Network.PeerName
		

		messaging.InfoMessage(fmt.Sprintf("Network configured, connecting to Genesis '%v'", genesis_url))
		new_net, err := libnetworkP2P.BootstrapNetwork(messaging, genesis_url, public_url, peer_name)
		if err != nil {
			messaging.ExitError(78, fmt.Sprintf("Could not connect to network! Reason: %+v", err))
		} else {
			network = *new_net
			appState.Network = *new_net
		}
	}
}

func errPayloadFromSingleErr(err error) *models.ErrorResponse {
	return &models.ErrorResponse{Error: []*models.ErrorResponseErrorItems0{{
		Message: fmt.Sprintf("%s", err),
	}}}
=======
// The TLS configuration before HTTPS server starts.
func configureTLS(tlsConfig *tls.Config) {
	// Make all necessary changes to the TLS configuration here.
>>>>>>> e5be0428
}<|MERGE_RESOLUTION|>--- conflicted
+++ resolved
@@ -32,15 +32,6 @@
 
 	libcontextionary "github.com/creativesoftwarefdn/weaviate/contextionary"
 	libnetwork "github.com/creativesoftwarefdn/weaviate/network"
-<<<<<<< HEAD
-	"github.com/creativesoftwarefdn/weaviate/network/common/peers"
-	libnetworkFake "github.com/creativesoftwarefdn/weaviate/network/fake"
-	libnetworkP2P "github.com/creativesoftwarefdn/weaviate/network/p2p"
-	"github.com/creativesoftwarefdn/weaviate/restapi/swagger_middleware"
-	"github.com/creativesoftwarefdn/weaviate/telemetry"
-	telemutils "github.com/creativesoftwarefdn/weaviate/telemetry/utils"
-=======
->>>>>>> e5be0428
 )
 
 var connectorOptionGroup *swag.CommandLineOptionsGroup
@@ -62,40 +53,6 @@
 
 var db database.Database
 
-<<<<<<< HEAD
-var requestsLog *telemetry.RequestsLog
-var reporter *telemetry.Reporter
-
-type State struct {
-	db database.Database
-}
-
-type graphQLRoot struct {
-	database.Database
-	libnetwork.Network
-	contextionary *schemaContextionary.Contextionary
-	log           *telemetry.RequestsLog
-}
-
-func (r graphQLRoot) GetNetworkResolver() graphqlnetwork.Resolver {
-	return r.Network
-}
-
-func (r graphQLRoot) GetContextionary() fetch.Contextionary {
-	return r.contextionary
-}
-
-func (r graphQLRoot) GetRequestsLog() fetch.RequestsLog {
-	return r.log
-}
-
-type keyTokenHeader struct {
-	Key   strfmt.UUID `json:"key"`
-	Token strfmt.UUID `json:"token"`
-}
-
-=======
->>>>>>> e5be0428
 func init() {
 	appState = &state.State{}
 
@@ -113,7 +70,7 @@
 
 // configureAPI -> see configure_api.go
 
-// configureServer -> see configures_server.go
+// configureServer -> see configure_server.go
 
 func configureFlags(api *operations.WeaviateAPI) {
 	connectorOptionGroup = config.GetConfigOptionGroup()
@@ -123,769 +80,7 @@
 	}
 }
 
-<<<<<<< HEAD
-// createErrorResponseObject is a common function to create an error response
-func createErrorResponseObject(messages ...string) *models.ErrorResponse {
-	// Initialize return value
-	er := &models.ErrorResponse{}
-
-	// appends all error messages to the error
-	for _, message := range messages {
-		er.Error = append(er.Error, &models.ErrorResponseErrorItems0{
-			Message: message,
-		})
-	}
-
-	return er
-}
-
-func configureAPI(api *operations.WeaviateAPI) http.Handler {
-	api.ServeError = errors.ServeError
-
-	api.JSONConsumer = runtime.JSONConsumer()
-
-	enabled := telemutils.IsEnabled()
-	interval := telemutils.GetInterval()
-	url := telemutils.GetURL()
-
-	requestsLog = telemetry.NewLog(enabled)
-
-	reporter = telemetry.NewReporter(requestsLog, interval, url, enabled, false)
-
-	setupSchemaHandlers(api, requestsLog)
-	setupThingsHandlers(api, requestsLog)
-	setupActionsHandlers(api, requestsLog)
-	setupBatchHandlers(api, requestsLog)
-	setupC11yHandlers(api)
-
-	api.MetaWeaviateMetaGetHandler = meta.WeaviateMetaGetHandlerFunc(func(params meta.WeaviateMetaGetParams, principal *models.Principal) middleware.Responder {
-		dbLock, err := db.ConnectorLock()
-		if err != nil {
-			return meta.NewWeaviateMetaGetInternalServerError().WithPayload(errPayloadFromSingleErr(err))
-		}
-		defer dbLock.Unlock()
-		databaseSchema := schema.HackFromDatabaseSchema(dbLock.GetSchema())
-		// Create response object
-		metaResponse := &models.Meta{}
-
-		// Set the response object's values
-		metaResponse.Hostname = serverConfig.GetHostAddress()
-		metaResponse.ActionsSchema = databaseSchema.ActionSchema.Schema
-		metaResponse.ThingsSchema = databaseSchema.ThingSchema.Schema
-
-		// Register the request
-		go func() {
-			requestsLog.Register(telemetry.TypeREST, telemetry.LocalQueryMeta)
-		}()
-
-		return meta.NewWeaviateMetaGetOK().WithPayload(metaResponse)
-	})
-
-	api.P2PWeaviateP2pGenesisUpdateHandler = p2_p.WeaviateP2pGenesisUpdateHandlerFunc(func(params p2_p.WeaviateP2pGenesisUpdateParams) middleware.Responder {
-		newPeers := make([]peers.Peer, 0)
-
-		for _, genesisPeer := range params.Peers {
-			peer := peers.Peer{
-				ID:         genesisPeer.ID,
-				Name:       genesisPeer.Name,
-				URI:        genesisPeer.URI,
-				SchemaHash: genesisPeer.SchemaHash,
-			}
-
-			newPeers = append(newPeers, peer)
-		}
-
-		err := network.UpdatePeers(newPeers)
-
-		if err == nil {
-			// Register the request
-			go func() {
-				requestsLog.Register(telemetry.TypeREST, telemetry.NetworkQueryMeta)
-			}()
-
-			return p2_p.NewWeaviateP2pGenesisUpdateOK()
-		}
-		return p2_p.NewWeaviateP2pGenesisUpdateInternalServerError()
-	})
-
-	api.P2PWeaviateP2pHealthHandler = p2_p.WeaviateP2pHealthHandlerFunc(func(params p2_p.WeaviateP2pHealthParams) middleware.Responder {
-
-		// Register the request // added as comment to ensure registration inclusion when this function is implemented
-		//		go func() {
-		//			requestslog.Register(telemetry.TypePOST, telemetry.NetworkQueryMeta)
-		//		}()
-		// For now, always just return success.
-		return middleware.NotImplemented("operation P2PWeaviateP2pHealth has not yet been implemented")
-	})
-
-	api.GraphqlWeaviateGraphqlPostHandler = graphql.WeaviateGraphqlPostHandlerFunc(func(params graphql.WeaviateGraphqlPostParams, principal *models.Principal) middleware.Responder {
-		defer messaging.TimeTrack(time.Now())
-		messaging.DebugMessage("Starting GraphQL resolving")
-
-		errorResponse := &models.ErrorResponse{}
-
-		// Get all input from the body of the request, as it is a POST.
-		query := params.Body.Query
-		operationName := params.Body.OperationName
-
-		// If query is empty, the request is unprocessable
-		if query == "" {
-			errorResponse.Error = []*models.ErrorResponseErrorItems0{
-				&models.ErrorResponseErrorItems0{
-					Message: "query cannot be empty",
-				}}
-			return graphql.NewWeaviateGraphqlPostUnprocessableEntity().WithPayload(errorResponse)
-		}
-
-		// Only set variables if exists in request
-		var variables map[string]interface{}
-		if params.Body.Variables != nil {
-			variables = params.Body.Variables.(map[string]interface{})
-		}
-
-		if graphQL == nil {
-			errorResponse.Error = []*models.ErrorResponseErrorItems0{
-				&models.ErrorResponseErrorItems0{
-					Message: "no graphql provider present, " +
-						"this is most likely because no schema is present. Import a schema first!",
-				}}
-			return graphql.NewWeaviateGraphqlPostUnprocessableEntity().WithPayload(errorResponse)
-		}
-
-		result := graphQL.Resolve(query, operationName, variables, nil)
-
-		// Marshal the JSON
-		resultJSON, jsonErr := json.Marshal(result)
-		if jsonErr != nil {
-			errorResponse.Error = []*models.ErrorResponseErrorItems0{
-				&models.ErrorResponseErrorItems0{
-					Message: fmt.Sprintf("couldn't marshal json: %s", jsonErr),
-				}}
-			return graphql.NewWeaviateGraphqlPostUnprocessableEntity().WithPayload(errorResponse)
-		}
-
-		// Put the data in a response ready object
-		graphQLResponse := &models.GraphQLResponse{}
-		marshallErr := json.Unmarshal(resultJSON, graphQLResponse)
-
-		// If json gave error, return nothing.
-		if marshallErr != nil {
-			errorResponse.Error = []*models.ErrorResponseErrorItems0{
-				&models.ErrorResponseErrorItems0{
-					Message: fmt.Sprintf("couldn't unmarshal json: %s\noriginal result was %#v", marshallErr, result),
-				}}
-			return graphql.NewWeaviateGraphqlPostUnprocessableEntity().WithPayload(errorResponse)
-		}
-
-		// Register the request
-		go func() {
-			requestsLog.Register(telemetry.TypeGQL, telemetry.LocalAdd)
-		}()
-
-		// Return the response
-		return graphql.NewWeaviateGraphqlPostOK().WithPayload(graphQLResponse)
-	})
-
-	/*
-	 * HANDLE BATCHING
-	 */
-
-	api.GraphqlWeaviateGraphqlBatchHandler = graphql.WeaviateGraphqlBatchHandlerFunc(func(params graphql.WeaviateGraphqlBatchParams, principal *models.Principal) middleware.Responder {
-		defer messaging.TimeTrack(time.Now())
-		messaging.DebugMessage("Starting GraphQL batch resolving")
-
-		errorResponse := &models.ErrorResponse{}
-
-		if graphQL == nil {
-			errorResponse.Error = []*models.ErrorResponseErrorItems0{
-				&models.ErrorResponseErrorItems0{
-					Message: "no graphql provider present, " +
-						"this is most likely because no schema is present. Import a schema first!",
-				}}
-			return graphql.NewWeaviateGraphqlBatchUnprocessableEntity().WithPayload(errorResponse)
-		}
-
-		amountOfBatchedRequests := len(params.Body)
-
-		if amountOfBatchedRequests == 0 {
-			return graphql.NewWeaviateGraphqlBatchUnprocessableEntity().WithPayload(errorResponse)
-		}
-		requestResults := make(chan rest_api_utils.UnbatchedRequestResponse, amountOfBatchedRequests)
-
-		wg := new(sync.WaitGroup)
-
-		// Generate a goroutine for each separate request
-		for requestIndex, unbatchedRequest := range params.Body {
-			wg.Add(1)
-			go handleUnbatchedGraphQLRequest(wg, context.Background(), unbatchedRequest, requestIndex, &requestResults, requestsLog)
-		}
-
-		wg.Wait()
-
-		close(requestResults)
-
-		batchedRequestResponse := make([]*models.GraphQLResponse, amountOfBatchedRequests)
-
-		// Add the requests to the result array in the correct order
-		for unbatchedRequestResult := range requestResults {
-			batchedRequestResponse[unbatchedRequestResult.RequestIndex] = unbatchedRequestResult.Response
-		}
-
-		return graphql.NewWeaviateGraphqlBatchOK().WithPayload(batchedRequestResponse)
-	})
-
-	api.ServerShutdown = func() {}
-
-	return setupGlobalMiddleware(api.Serve(setupMiddlewares))
-}
-
-func setupBatchHandlers(api *operations.WeaviateAPI, requestsLog *telemetry.RequestsLog) {
-	batchAPI := batch.New(appState, requestsLog)
-
-	api.WeaviateBatchingThingsCreateHandler = operations.WeaviateBatchingThingsCreateHandlerFunc(batchAPI.ThingsCreate)
-	api.WeaviateBatchingActionsCreateHandler = operations.WeaviateBatchingActionsCreateHandlerFunc(batchAPI.ActionsCreate)
-	api.WeaviateBatchingReferencesCreateHandler = operations.WeaviateBatchingReferencesCreateHandlerFunc(batchAPI.References)
-}
-
-// Handle a single unbatched GraphQL request, return a tuple containing the index of the request in the batch and either the response or an error
-func handleUnbatchedGraphQLRequest(wg *sync.WaitGroup, ctx context.Context, unbatchedRequest *models.GraphQLQuery, requestIndex int, requestResults *chan rest_api_utils.UnbatchedRequestResponse, log *telemetry.RequestsLog) {
-	defer wg.Done()
-
-	// Get all input from the body of the request
-	query := unbatchedRequest.Query
-	operationName := unbatchedRequest.OperationName
-	graphQLResponse := &models.GraphQLResponse{}
-
-	// Return an unprocessable error if the query is empty
-	if query == "" {
-
-		// Regular error messages are returned as an error code in the request header, but that doesn't work for batched requests
-		errorCode := strconv.Itoa(graphql.WeaviateGraphqlBatchUnprocessableEntityCode)
-		errorMessage := fmt.Sprintf("%s: %s", errorCode, error422)
-		errors := []*models.GraphQLError{&models.GraphQLError{Message: errorMessage}}
-		graphQLResponse := models.GraphQLResponse{Data: nil, Errors: errors}
-		*requestResults <- rest_api_utils.UnbatchedRequestResponse{
-			requestIndex,
-			&graphQLResponse,
-		}
-	} else {
-
-		// Extract any variables from the request
-		var variables map[string]interface{}
-		if unbatchedRequest.Variables != nil {
-			variables = unbatchedRequest.Variables.(map[string]interface{})
-		}
-
-		result := graphQL.Resolve(query, operationName, variables, ctx)
-
-		// Marshal the JSON
-		resultJSON, jsonErr := json.Marshal(result)
-
-		// Return an unprocessable error if marshalling the result to JSON failed
-		if jsonErr != nil {
-
-			// Regular error messages are returned as an error code in the request header, but that doesn't work for batched requests
-			errorCode := strconv.Itoa(graphql.WeaviateGraphqlBatchUnprocessableEntityCode)
-			errorMessage := fmt.Sprintf("%s: %s", errorCode, error422)
-			errors := []*models.GraphQLError{&models.GraphQLError{Message: errorMessage}}
-			graphQLResponse := models.GraphQLResponse{Data: nil, Errors: errors}
-			*requestResults <- rest_api_utils.UnbatchedRequestResponse{
-				requestIndex,
-				&graphQLResponse,
-			}
-		} else {
-
-			// Put the result data in a response ready object
-			marshallErr := json.Unmarshal(resultJSON, graphQLResponse)
-
-			// Return an unprocessable error if unmarshalling the result to JSON failed
-			if marshallErr != nil {
-
-				// Regular error messages are returned as an error code in the request header, but that doesn't work for batched requests
-				errorCode := strconv.Itoa(graphql.WeaviateGraphqlBatchUnprocessableEntityCode)
-				errorMessage := fmt.Sprintf("%s: %s", errorCode, error422)
-				errors := []*models.GraphQLError{&models.GraphQLError{Message: errorMessage}}
-				graphQLResponse := models.GraphQLResponse{Data: nil, Errors: errors}
-				*requestResults <- rest_api_utils.UnbatchedRequestResponse{
-					requestIndex,
-					&graphQLResponse,
-				}
-			} else {
-
-				// Register the request
-				go func() {
-					requestsLog.Register(telemetry.TypeGQL, telemetry.LocalAdd)
-				}()
-
-				// Return the GraphQL response
-				*requestResults <- rest_api_utils.UnbatchedRequestResponse{
-					requestIndex,
-					graphQLResponse,
-				}
-			}
-		}
-	}
-}
-
-func handleBatchedActionsCreateRequest(wg *sync.WaitGroup, ctx context.Context, batchedRequest *models.ActionCreate, requestIndex int, requestResults *chan rest_api_utils.BatchedActionsCreateRequestResponse, async bool, requestLocks *rest_api_utils.RequestLocks, fieldsToKeep map[string]int) {
-	defer wg.Done()
-
-	// Generate UUID for the new object
-	UUID := connutils.GenerateUUID()
-
-	// Validate schema given in body with the weaviate schema
-	databaseSchema := schema.HackFromDatabaseSchema(requestLocks.DBLock.GetSchema())
-
-	// Create Action object
-	action := &models.Action{}
-	action.AtContext = batchedRequest.AtContext
-	action.LastUpdateTimeUnix = 0
-
-	if _, ok := fieldsToKeep["@class"]; ok {
-		action.AtClass = batchedRequest.AtClass
-	}
-	if _, ok := fieldsToKeep["schema"]; ok {
-		action.Schema = batchedRequest.Schema
-	}
-	if _, ok := fieldsToKeep["creationtimeunix"]; ok {
-		action.CreationTimeUnix = connutils.NowUnix()
-	}
-
-	// Create request result object
-	result := &models.ActionsGetResponseAO1Result{}
-	result.Errors = nil
-
-	// Create request response object
-	responseObject := &models.ActionsGetResponse{}
-	responseObject.Action = *action
-	if _, ok := fieldsToKeep["actionid"]; ok {
-		responseObject.ActionID = UUID
-	}
-	responseObject.Result = result
-
-	resultStatus := models.ActionsGetResponseAO1ResultStatusSUCCESS
-
-	validatedErr := validation.ValidateActionBody(ctx, batchedRequest, databaseSchema, requestLocks.DBConnector,
-		network, serverConfig)
-
-	if validatedErr != nil {
-		// Edit request result status
-		responseObject.Result.Errors = createErrorResponseObject(validatedErr.Error())
-		resultStatus = models.ActionsGetResponseAO1ResultStatusFAILED
-		responseObject.Result.Status = &resultStatus
-	} else {
-		// Handle asynchronous requests
-		if async {
-			requestLocks.DelayedLock.IncSteps()
-			resultStatus = models.ActionsGetResponseAO1ResultStatusPENDING
-			responseObject.Result.Status = &resultStatus
-
-			go func() {
-				defer requestLocks.DelayedLock.Unlock()
-				err := requestLocks.DBConnector.AddAction(ctx, action, UUID)
-
-				if err != nil {
-					// Edit request result status
-					resultStatus = models.ActionsGetResponseAO1ResultStatusFAILED
-					responseObject.Result.Status = &resultStatus
-					responseObject.Result.Errors = createErrorResponseObject(err.Error())
-				}
-			}()
-		} else {
-			// Handle synchronous requests
-			err := requestLocks.DBConnector.AddAction(ctx, action, UUID)
-
-			if err != nil {
-				// Edit request result status
-				resultStatus = models.ActionsGetResponseAO1ResultStatusFAILED
-				responseObject.Result.Status = &resultStatus
-				responseObject.Result.Errors = createErrorResponseObject(err.Error())
-			}
-		}
-	}
-
-	// Send this batched request's response and its place in the batch request to the channel
-	*requestResults <- rest_api_utils.BatchedActionsCreateRequestResponse{
-		requestIndex,
-		responseObject,
-	}
-}
-
-func handleBatchedThingsCreateRequest(wg *sync.WaitGroup, ctx context.Context, batchedRequest *models.ThingCreate, requestIndex int, requestResults *chan rest_api_utils.BatchedThingsCreateRequestResponse, async bool, requestLocks *rest_api_utils.RequestLocks, fieldsToKeep map[string]int) {
-	defer wg.Done()
-
-	// Generate UUID for the new object
-	UUID := connutils.GenerateUUID()
-
-	// Validate schema given in body with the weaviate schema
-	databaseSchema := schema.HackFromDatabaseSchema(requestLocks.DBLock.GetSchema())
-
-	// Create Thing object
-	thing := &models.Thing{}
-	thing.AtContext = batchedRequest.AtContext
-	thing.LastUpdateTimeUnix = 0
-
-	if _, ok := fieldsToKeep["@class"]; ok {
-		thing.AtClass = batchedRequest.AtClass
-	}
-	if _, ok := fieldsToKeep["schema"]; ok {
-		thing.Schema = batchedRequest.Schema
-	}
-	if _, ok := fieldsToKeep["creationtimeunix"]; ok {
-		thing.CreationTimeUnix = connutils.NowUnix()
-	}
-
-	// Create request result object
-	result := &models.ThingsGetResponseAO1Result{}
-	result.Errors = nil
-
-	// Create request response object
-	responseObject := &models.ThingsGetResponse{}
-
-	responseObject.Thing = *thing
-	if _, ok := fieldsToKeep["thingid"]; ok {
-		responseObject.ThingID = UUID
-	}
-	responseObject.Result = result
-
-	resultStatus := models.ThingsGetResponseAO1ResultStatusSUCCESS
-
-	validatedErr := validation.ValidateThingBody(ctx, batchedRequest, databaseSchema, requestLocks.DBConnector,
-		network, serverConfig)
-
-	if validatedErr != nil {
-		// Edit request result status
-		responseObject.Result.Errors = createErrorResponseObject(validatedErr.Error())
-		resultStatus = models.ThingsGetResponseAO1ResultStatusFAILED
-		responseObject.Result.Status = &resultStatus
-	} else {
-		// Handle asynchronous requests
-		if async {
-			requestLocks.DelayedLock.IncSteps()
-			resultStatus = models.ThingsGetResponseAO1ResultStatusPENDING
-			responseObject.Result.Status = &resultStatus
-
-			go func() {
-				defer requestLocks.DelayedLock.Unlock()
-				err := requestLocks.DBConnector.AddThing(ctx, thing, UUID)
-
-				if err != nil {
-					// Edit request result status
-					resultStatus = models.ThingsGetResponseAO1ResultStatusFAILED
-					responseObject.Result.Status = &resultStatus
-					responseObject.Result.Errors = createErrorResponseObject(err.Error())
-				}
-			}()
-		} else {
-			// Handle synchronous requests
-			err := requestLocks.DBConnector.AddThing(ctx, thing, UUID)
-
-			if err != nil {
-				// Edit request result status
-				resultStatus = models.ThingsGetResponseAO1ResultStatusFAILED
-				responseObject.Result.Status = &resultStatus
-				responseObject.Result.Errors = createErrorResponseObject(err.Error())
-			}
-		}
-	}
-
-	// Send this batched request's response and its place in the batch request to the channel
-	*requestResults <- rest_api_utils.BatchedThingsCreateRequestResponse{
-		requestIndex,
-		responseObject,
-	}
-}
-
 // The TLS configuration before HTTPS server starts.
 func configureTLS(tlsConfig *tls.Config) {
 	// Make all necessary changes to the TLS configuration here.
-}
-
-func timeTillDeadline(ctx context.Context) time.Duration {
-	dl, _ := ctx.Deadline()
-	return time.Until(dl)
-}
-
-// As soon as server is initialized but not run yet, this function will be called.
-// If you need to modify a config, store server instance to stop it individually later, this is the place.
-// This function can be called multiple times, depending on the number of serving schemes.
-// scheme value will be set accordingly: "http", "https" or "unix"
-func configureServer(s *http.Server, scheme, addr string) {
-	// context for the startup procedure. (So far the only subcommand respecting
-	// the context is the schema initialization, as this uses the etcd client
-	// requiring context. Nevertheless it would make sense to have everything
-	// that goes on in here pay attention to the context, so we can have a
-	// "startup in x seconds or fail")
-	ctx := context.Background()
-	// The timeout is arbitrary we have to adjust it as we go along, if we
-	// realize it is to big/small
-	ctx, cancel := context.WithTimeout(ctx, 120*time.Second)
-	defer cancel()
-
-	// Create message service
-	messaging = &messages.Messaging{}
-	appState.Messaging = messaging
-
-	messaging.InfoMessage(fmt.Sprintf("created the context, nothing done yet, time left is: %s", timeTillDeadline(ctx)))
-
-	// Load the config using the flags
-	serverConfig = &config.WeaviateConfig{}
-	appState.ServerConfig = serverConfig
-	err := serverConfig.LoadConfig(connectorOptionGroup, messaging)
-	messaging.InfoMessage(fmt.Sprintf("loaded the config, time left is: %s", timeTillDeadline(ctx)))
-
-	// Propagate the peer name (if any) to the requestsLog
-	requestsLog.PeerName = appState.ServerConfig.Environment.Network.PeerName
-
-	// Add properties to the config
-	serverConfig.Hostname = addr
-	serverConfig.Scheme = scheme
-
-	// Fatal error loading config file
-	if err != nil {
-		messaging.ExitError(78, err.Error())
-	}
-
-	loadContextionary()
-	messaging.InfoMessage(fmt.Sprintf("loaded the contextionary, time left is: %s", timeTillDeadline(ctx)))
-
-	connectToNetwork()
-	messaging.InfoMessage(fmt.Sprintf("connected to network, time left is: %s", timeTillDeadline(ctx)))
-
-	// Connect to MQTT via Broker
-	weaviateBroker.ConnectToMqtt(serverConfig.Environment.Broker.Host, serverConfig.Environment.Broker.Port)
-	messaging.InfoMessage(fmt.Sprintf("connected to broker, time left is: %s", timeTillDeadline(ctx)))
-
-	// Create the database connector usint the config
-	err, dbConnector := dblisting.NewConnector(serverConfig.Environment.Database.Name, serverConfig.Environment.Database.DatabaseConfig, serverConfig.Environment)
-	// Could not find, or configure connector.
-	if err != nil {
-		messaging.ExitError(78, err.Error())
-	}
-
-	messaging.InfoMessage(fmt.Sprintf("created db connector, time left is: %s", timeTillDeadline(ctx)))
-
-	// parse config store URL
-	configURL := serverConfig.Environment.ConfigurationStorage.URL
-	configStore, err := url.Parse(configURL)
-	if err != nil || configURL == "" {
-		messaging.ExitError(78, fmt.Sprintf("cannot parse config store URL: %s", err))
-	}
-
-	// Construct a distributed lock
-	etcdClient, err := clientv3.New(clientv3.Config{Endpoints: []string{configStore.String()}})
-	if err != nil {
-		log.Fatal(err)
-	}
-
-	messaging.InfoMessage(fmt.Sprintf("created an etcd client, time left is: %s", timeTillDeadline(ctx)))
-
-	s1, err := concurrency.NewSession(etcdClient)
-	if err != nil {
-		log.Fatal(err)
-	}
-	messaging.InfoMessage(fmt.Sprintf("created an etcd session, time left is: %s", timeTillDeadline(ctx)))
-
-	manager, err := etcdSchemaManager.New(ctx, etcdClient, dbConnector, network)
-	if err != nil {
-		messaging.ExitError(78, fmt.Sprintf("Could not initialize local database state: %v", err))
-	}
-
-	messaging.InfoMessage(fmt.Sprintf("initialized the schema, time left is: %s", timeTillDeadline(ctx)))
-
-	manager.RegisterSchemaUpdateCallback(updateSchemaCallback)
-
-	// initialize the contextinoary with the rawContextionary, it will get updated on each schema update
-	contextionary = rawContextionary
-
-	// Now instantiate a database, with the configured lock, manager and connector.
-	dbParams := &database.Params{
-		LockerKey:     "/weaviate/schema-connector-rw-lock",
-		LockerSession: s1,
-		SchemaManager: manager,
-		Connector:     dbConnector,
-		Contextionary: contextionary,
-		Messaging:     messaging,
-	}
-	db, err = database.New(ctx, dbParams)
-	if err != nil {
-		messaging.ExitError(1, fmt.Sprintf("Could not initialize the database: %s", err.Error()))
-	}
-	appState.Database = db
-
-	manager.TriggerSchemaUpdateCallbacks()
-	network.RegisterUpdatePeerCallback(func(peers peers.Peers) {
-		manager.TriggerSchemaUpdateCallbacks()
-	})
-
-	network.RegisterSchemaGetter(&schemaGetter{db: db})
-}
-
-func updateSchemaCallback(updatedSchema schema.Schema) {
-	// Note that this is thread safe; we're running in a single go-routine, because the event
-	// handlers are called when the SchemaLock is still held.
-	rebuildContextionary(updatedSchema)
-	rebuildGraphQL(updatedSchema)
-}
-
-func rebuildContextionary(updatedSchema schema.Schema) {
-	// build new contextionary extended by the local schema
-	schemaContextionary, err := databaseSchema.BuildInMemoryContextionaryFromSchema(updatedSchema, &rawContextionary)
-	if err != nil {
-		messaging.ExitError(78, fmt.Sprintf("Could not build in-memory contextionary from schema; %+v", err))
-	}
-
-	// Combine contextionaries
-	contextionaries := []libcontextionary.Contextionary{rawContextionary, *schemaContextionary}
-	combined, err := libcontextionary.CombineVectorIndices(contextionaries)
-
-	if err != nil {
-		messaging.ExitError(78, fmt.Sprintf("Could not combine the contextionary database with the in-memory generated contextionary; %+v", err))
-	}
-
-	messaging.InfoMessage("Contextionary extended with names in the schema")
-
-	contextionary = libcontextionary.Contextionary(combined)
-}
-
-func rebuildGraphQL(updatedSchema schema.Schema) {
-	peers, err := network.ListPeers()
-	if err != nil {
-		graphQL = nil
-		messaging.ErrorMessage(fmt.Sprintf("could not list network peers to regenerate schema:\n%#v\n", err))
-		return
-	}
-
-	c11y := schemaContextionary.New(contextionary)
-	root := graphQLRoot{Database: db, Network: network, contextionary: c11y, log: requestsLog}
-	updatedGraphQL, err := graphqlapi.Build(&updatedSchema, peers, root, messaging, serverConfig.Environment)
-	if err != nil {
-		// TODO: turn on safe mode gh-520
-		graphQL = nil
-		messaging.ErrorMessage(fmt.Sprintf("Could not re-generate GraphQL schema, because:\n%#v\n", err))
-	} else {
-		messaging.InfoMessage("Updated GraphQL schema")
-		graphQL = updatedGraphQL
-	}
-}
-
-type schemaGetter struct {
-	db database.Database
-}
-
-func (s *schemaGetter) Schema() (schema.Schema, error) {
-	dbLock, err := s.db.ConnectorLock()
-	if err != nil {
-		return schema.Schema{}, err
-	}
-
-	defer dbLock.Unlock()
-	return dbLock.GetSchema(), nil
-}
-
-// The middleware configuration is for the handler executors. These do not apply to the swagger.json document.
-// The middleware executes after routing but before authentication, binding and validation
-func setupMiddlewares(handler http.Handler) http.Handler {
-	// Rewrite / workaround because of issue with handling two API keys
-	return handler
-}
-
-// The middleware configuration happens before anything, this middleware also applies to serving the swagger.json document.
-// So this is a good place to plug in a panic handling middleware, logging and metrics
-// Contains "x-api-key", "x-api-token" for legacy reasons, older interfaces might need these headers.
-func setupGlobalMiddleware(handler http.Handler) http.Handler {
-	handleCORS := cors.New(cors.Options{
-		OptionsPassthrough: true,
-		AllowedHeaders:     []string{"*"},
-	}).Handler
-	handler = handleCORS(handler)
-
-	if feature_flags.EnableDevUI {
-		handler = graphiql.AddMiddleware(handler)
-		handler = swagger_middleware.AddMiddleware([]byte(SwaggerJSON), handler)
-	}
-
-	handler = addLogging(handler)
-	handler = addPreflight(handler)
-
-	return handler
-}
-
-func addLogging(next http.Handler) http.Handler {
-	return http.HandlerFunc(func(w http.ResponseWriter, r *http.Request) {
-		if serverConfig.Environment.Debug {
-			log.Printf("Received request: %+v %+v\n", r.Method, r.URL)
-		}
-		next.ServeHTTP(w, r)
-	})
-}
-
-func addPreflight(next http.Handler) http.Handler {
-	return http.HandlerFunc(func(w http.ResponseWriter, r *http.Request) {
-
-		if r.Method == "OPTIONS" {
-			w.Header().Set("Access-Control-Allow-Origin", "*")
-			w.Header().Set("Access-Control-Allow-Methods", "*")
-			w.Header().Set("Access-Control-Allow-Headers", "*")
-			return
-		}
-
-		next.ServeHTTP(w, r)
-	})
-}
-
-// This function loads the Contextionary database, and creates
-// an in-memory database for the centroids of the classes / properties in the Schema.
-func loadContextionary() {
-	// First load the file backed contextionary
-	if serverConfig.Environment.Contextionary.KNNFile == "" {
-		messaging.ExitError(78, "Contextionary KNN file not specified")
-	}
-
-	if serverConfig.Environment.Contextionary.IDXFile == "" {
-		messaging.ExitError(78, "Contextionary IDX file not specified")
-	}
-
-	mmapedContextionary, err := libcontextionary.LoadVectorFromDisk(serverConfig.Environment.Contextionary.KNNFile, serverConfig.Environment.Contextionary.IDXFile)
-
-	if err != nil {
-		messaging.ExitError(78, fmt.Sprintf("Could not load Contextionary; %+v", err))
-	}
-
-	messaging.InfoMessage("Contextionary loaded from disk")
-
-	rawContextionary = mmapedContextionary
-}
-
-func connectToNetwork() {
-	if serverConfig.Environment.Network == nil {
-		messaging.InfoMessage(fmt.Sprintf("No network configured, not joining one"))
-		network = libnetworkFake.FakeNetwork{}
-		appState.Network = network
-	} else {
-		genesis_url := strfmt.URI(serverConfig.Environment.Network.GenesisURL)
-		public_url := strfmt.URI(serverConfig.Environment.Network.PublicURL)
-		peer_name := serverConfig.Environment.Network.PeerName
-		
-
-		messaging.InfoMessage(fmt.Sprintf("Network configured, connecting to Genesis '%v'", genesis_url))
-		new_net, err := libnetworkP2P.BootstrapNetwork(messaging, genesis_url, public_url, peer_name)
-		if err != nil {
-			messaging.ExitError(78, fmt.Sprintf("Could not connect to network! Reason: %+v", err))
-		} else {
-			network = *new_net
-			appState.Network = *new_net
-		}
-	}
-}
-
-func errPayloadFromSingleErr(err error) *models.ErrorResponse {
-	return &models.ErrorResponse{Error: []*models.ErrorResponseErrorItems0{{
-		Message: fmt.Sprintf("%s", err),
-	}}}
-=======
-// The TLS configuration before HTTPS server starts.
-func configureTLS(tlsConfig *tls.Config) {
-	// Make all necessary changes to the TLS configuration here.
->>>>>>> e5be0428
 }