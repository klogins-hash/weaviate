//                           _       _
// __      _____  __ ___   ___  __ _| |_ ___
// \ \ /\ / / _ \/ _` \ \ / / |/ _` | __/ _ \
//  \ V  V /  __/ (_| |\ V /| | (_| | ||  __/
//   \_/\_/ \___|\__,_| \_/ |_|\__,_|\__\___|
//
//  Copyright © 2016 - 2024 Weaviate B.V. All rights reserved.
//
//  CONTACT: hello@weaviate.io
//

package grpc

import (
	"context"
	"fmt"
	"net"
	"time"

	grpc_middleware "github.com/grpc-ecosystem/go-grpc-middleware"
	grpc_sentry "github.com/johnbellone/grpc-middleware-sentry"
	"github.com/sirupsen/logrus"
	"github.com/weaviate/weaviate/adapters/handlers/rest/state"
	pbv0 "github.com/weaviate/weaviate/grpc/generated/protocol/v0"
	pbv1 "github.com/weaviate/weaviate/grpc/generated/protocol/v1"
	"github.com/weaviate/weaviate/usecases/auth/authentication/composer"
	"github.com/weaviate/weaviate/usecases/monitoring"
	"google.golang.org/grpc"
	"google.golang.org/grpc/credentials"
	_ "google.golang.org/grpc/encoding/gzip" // Install the gzip compressor
	"google.golang.org/grpc/health/grpc_health_v1"
	"google.golang.org/protobuf/proto"

	v0 "github.com/weaviate/weaviate/adapters/handlers/grpc/v0"
	v1 "github.com/weaviate/weaviate/adapters/handlers/grpc/v1"
)

<<<<<<< HEAD
// const maxMsgSize = 104858000 // 10mb, needs to be synchronized with clients
const maxMsgSize = 999_929400000

=======
>>>>>>> 03f302f5
func CreateGRPCServer(state *state.State) *GRPCServer {
	o := []grpc.ServerOption{
		grpc.MaxRecvMsgSize(state.ServerConfig.Config.GRPC.MaxMsgSize),
		grpc.MaxSendMsgSize(state.ServerConfig.Config.GRPC.MaxMsgSize),
	}

	// Add TLS creds for the GRPC connection, if defined.
	if len(state.ServerConfig.Config.GRPC.CertFile) > 0 || len(state.ServerConfig.Config.GRPC.KeyFile) > 0 {
		c, err := credentials.NewServerTLSFromFile(state.ServerConfig.Config.GRPC.CertFile,
			state.ServerConfig.Config.GRPC.KeyFile)
		if err != nil {
			state.Logger.WithField("action", "grpc_startup").
				Fatalf("grpc server TLS credential error: %s", err)
		}
		o = append(o, grpc.Creds(c))
	}

	var interceptors []grpc.UnaryServerInterceptor

	// If sentry is enabled add automatic spans on gRPC requests
	if state.ServerConfig.Config.Sentry.Enabled {
		interceptors = append(interceptors, grpc_middleware.ChainUnaryServer(
			grpc_sentry.UnaryServerInterceptor(),
		))
	}

	if state.Metrics != nil {
		interceptors = append(interceptors, makeMetricsInterceptor(state.Logger, state.Metrics))
	}

	if len(interceptors) > 0 {
		o = append(o, grpc.ChainUnaryInterceptor(interceptors...))
	}

	s := grpc.NewServer(o...)
	weaviateV0 := v0.NewService()
	weaviateV1 := v1.NewService(
		state.Traverser,
		composer.New(
			state.ServerConfig.Config.Authentication,
			state.APIKey, state.OIDC),
		state.ServerConfig.Config.Authentication.AnonymousAccess.Enabled,
		state.SchemaManager,
		state.BatchManager,
		&state.ServerConfig.Config,
		state.Logger,
	)
	pbv0.RegisterWeaviateServer(s, weaviateV0)
	pbv1.RegisterWeaviateServer(s, weaviateV1)
	grpc_health_v1.RegisterHealthServer(s, weaviateV1)

	return &GRPCServer{s}
}

func makeMetricsInterceptor(logger logrus.FieldLogger, metrics *monitoring.PrometheusMetrics) grpc.UnaryServerInterceptor {
	return func(ctx context.Context, req interface{}, info *grpc.UnaryServerInfo, handler grpc.UnaryHandler) (interface{}, error) {
		if info.FullMethod != "/weaviate.v1.Weaviate/BatchObjects" {
			return handler(ctx, req)
		}

		// For now only Batch has specific metrics (in line with http API)
		startTime := time.Now()
		reqSizeBytes := float64(proto.Size(req.(proto.Message)))
		reqSizeMB := float64(reqSizeBytes) / (1024 * 1024)
		// Invoke the handler to process the request
		resp, err := handler(ctx, req)

		// Measure duration
		duration := time.Since(startTime)

		logger.WithFields(logrus.Fields{
			"action":             "grpc_batch_objects",
			"method":             info.FullMethod,
			"request_size_bytes": reqSizeBytes,
			"duration":           duration,
		}).Debugf("grpc BatchObjects request (%fMB) took %s", reqSizeMB, duration)

		// Metric uses non-standard base unit ms, use ms for backwards compatibility
		metrics.BatchTime.WithLabelValues("total_api_level_grpc", "n/a", "n/a").
			Observe(float64(duration.Milliseconds()))
		metrics.BatchSizeBytes.WithLabelValues("grpc").Observe(reqSizeBytes)

		return resp, err
	}
}

func StartAndListen(s *GRPCServer, state *state.State) error {
	lis, err := net.Listen("tcp", fmt.Sprintf(":%d",
		state.ServerConfig.Config.GRPC.Port))
	if err != nil {
		return err
	}
	state.Logger.WithField("action", "grpc_startup").
		Infof("grpc server listening at %v", lis.Addr())
	if err := s.Serve(lis); err != nil {
		return fmt.Errorf("failed to serve: %v", err)
	}

	return nil
}

type GRPCServer struct {
	*grpc.Server
}<|MERGE_RESOLUTION|>--- conflicted
+++ resolved
@@ -35,12 +35,9 @@
 	v1 "github.com/weaviate/weaviate/adapters/handlers/grpc/v1"
 )
 
-<<<<<<< HEAD
 // const maxMsgSize = 104858000 // 10mb, needs to be synchronized with clients
 const maxMsgSize = 999_929400000
 
-=======
->>>>>>> 03f302f5
 func CreateGRPCServer(state *state.State) *GRPCServer {
 	o := []grpc.ServerOption{
 		grpc.MaxRecvMsgSize(state.ServerConfig.Config.GRPC.MaxMsgSize),
