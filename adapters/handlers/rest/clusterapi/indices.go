//                           _       _
// __      _____  __ ___   ___  __ _| |_ ___
// \ \ /\ / / _ \/ _` \ \ / / |/ _` | __/ _ \
//  \ V  V /  __/ (_| |\ V /| | (_| | ||  __/
//   \_/\_/ \___|\__,_| \_/ |_|\__,_|\__\___|
//
//  Copyright © 2016 - 2024 Weaviate B.V. All rights reserved.
//
//  CONTACT: hello@weaviate.io
//

package clusterapi

import (
	"context"
	"encoding/base64"
	"encoding/json"
	"fmt"
	"io"
	"net/http"
	"regexp"
	"strconv"
	"strings"
	"time"

	"github.com/weaviate/weaviate/cluster/router/types"
	"github.com/weaviate/weaviate/entities/models"

	"github.com/go-openapi/strfmt"
	"github.com/pkg/errors"
	"github.com/sirupsen/logrus"

	reposdb "github.com/weaviate/weaviate/adapters/repos/db"
	"github.com/weaviate/weaviate/entities/additional"
	"github.com/weaviate/weaviate/entities/aggregation"
	"github.com/weaviate/weaviate/entities/dto"
	enterrors "github.com/weaviate/weaviate/entities/errors"
	"github.com/weaviate/weaviate/entities/filters"
	entschema "github.com/weaviate/weaviate/entities/schema"
	"github.com/weaviate/weaviate/entities/search"
	"github.com/weaviate/weaviate/entities/searchparams"
	"github.com/weaviate/weaviate/entities/storobj"
	"github.com/weaviate/weaviate/usecases/file"
	"github.com/weaviate/weaviate/usecases/objects"
	"github.com/weaviate/weaviate/usecases/replica"
	"github.com/weaviate/weaviate/usecases/replica/hashtree"
)

type indices struct {
	shards shards
	db     db
	auth   auth
	// maintenanceModeEnabled is an experimental feature to allow the system to be
	// put into a maintenance mode where all indices requests just return a 418
	maintenanceModeEnabled     func() bool
	regexpObjects              *regexp.Regexp
	regexpObjectsOverwrite     *regexp.Regexp
	regexObjectsDigest         *regexp.Regexp
	regexObjectsDigestsInRange *regexp.Regexp
	regexObjectsHashTreeLevel  *regexp.Regexp
	regexpObjectsSearch        *regexp.Regexp
	regexpObjectsFind          *regexp.Regexp

	regexpObjectsAggregations *regexp.Regexp
	regexpObject              *regexp.Regexp
	regexpReferences          *regexp.Regexp
	regexpShardsQueueSize     *regexp.Regexp
	regexpShardsStatus        *regexp.Regexp
	regexpShardFiles          *regexp.Regexp
	regexpShardFileMetadata   *regexp.Regexp
	regexpShard               *regexp.Regexp
	regexpShardReinit         *regexp.Regexp

	regexpPauseFileActivity  *regexp.Regexp
	regexpResumeFileActivity *regexp.Regexp
	regexpListFiles          *regexp.Regexp

	regexpSetAsyncReplicationTargetNode *regexp.Regexp

	logger logrus.FieldLogger
}

const (
	cl = entschema.ClassNameRegexCore
	sh = entschema.ShardNameRegexCore
	ob = `[A-Za-z0-9_+-]+`
	l  = "[0-9]+"

	urlPatternObjects = `\/indices\/(` + cl + `)` +
		`\/shards\/(` + sh + `)\/objects`
	urlPatternObjectsOverwrite = `\/indices\/(` + cl + `)` +
		`\/shards\/(` + sh + `)\/objects:overwrite`
	urlPatternObjectsDigest = `\/indices\/(` + cl + `)` +
		`\/shards\/(` + sh + `)\/objects:digest`
	urlPatternObjectsDigestsInRange = `\/indices\/(` + cl + `)` +
		`\/shards\/(` + sh + `)\/objects:digestsInRange`
	urlPatternHashTreeLevel = `\/indices\/(` + cl + `)` +
		`\/shards\/(` + sh + `)\/objects\/hashtree\/(` + l + `)`
	urlPatternObjectsSearch = `\/indices\/(` + cl + `)` +
		`\/shards\/(` + sh + `)\/objects\/_search`
	urlPatternObjectsFind = `\/indices\/(` + cl + `)` +
		`\/shards\/(` + sh + `)\/objects\/_find`
	urlPatternObjectsAggregations = `\/indices\/(` + cl + `)` +
		`\/shards\/(` + sh + `)\/objects\/_aggregations`
	urlPatternObject = `\/indices\/(` + cl + `)` +
		`\/shards\/(` + sh + `)\/objects\/(` + ob + `)`
	urlPatternReferences = `\/indices\/(` + cl + `)` +
		`\/shards\/(` + sh + `)\/references`
	urlPatternShardsQueueSize = `\/indices\/(` + cl + `)` +
		`\/shards\/(` + sh + `)\/queuesize`
	urlPatternShardsStatus = `\/indices\/(` + cl + `)` +
		`\/shards\/(` + sh + `)\/status`
	urlPatternShardFiles = `\/indices\/(` + cl + `)` +
		`\/shards\/(` + sh + `)\/files/(.*)`
	urlPatternShardFileMetadata = `\/indices\/(` + cl + `)` +
		`\/shards\/(` + sh + `)\/files:metadata/(.*)`
	urlPatternShard = `\/indices\/(` + cl + `)` +
		`\/shards\/(` + sh + `)$`
	urlPatternShardReinit = `\/indices\/(` + cl + `)` +
		`\/shards\/(` + sh + `):reinit`
	urlPatternPauseFileActivity = `\/indices\/(` + cl + `)` +
		`\/shards\/(` + sh + `)\/background:pause`
	urlPatternResumeFileActivity = `\/indices\/(` + cl + `)` +
		`\/shards\/(` + sh + `)\/background:resume`
	urlPatternListFiles = `\/indices\/(` + cl + `)` +
		`\/shards\/(` + sh + `)\/background:list`
	urlPatternSetAsyncReplicationTargetNode = `\/indices\/(` + cl + `)` +
		`\/shards\/(` + sh + `)\/set-async-replication-target-node`
)

type shards interface {
	PutObject(ctx context.Context, indexName, shardName string,
		obj *storobj.Object, schemaVersion uint64) error
	BatchPutObjects(ctx context.Context, indexName, shardName string,
		objs []*storobj.Object, schemaVersion uint64) []error
	BatchAddReferences(ctx context.Context, indexName, shardName string,
		refs objects.BatchReferences, schemaVersion uint64) []error
	GetObject(ctx context.Context, indexName, shardName string,
		id strfmt.UUID, selectProperties search.SelectProperties,
		additional additional.Properties) (*storobj.Object, error)
	Exists(ctx context.Context, indexName, shardName string,
		id strfmt.UUID) (bool, error)
	DeleteObject(ctx context.Context, indexName, shardName string,
		id strfmt.UUID, deletionTime time.Time, schemaVersion uint64) error
	MergeObject(ctx context.Context, indexName, shardName string,
		mergeDoc objects.MergeDocument, schemaVersion uint64) error
	MultiGetObjects(ctx context.Context, indexName, shardName string,
		id []strfmt.UUID) ([]*storobj.Object, error)
	Search(ctx context.Context, indexName, shardName string,
		vectors []models.Vector, targetVectors []string, distance float32, limit int,
		filters *filters.LocalFilter, keywordRanking *searchparams.KeywordRanking,
		sort []filters.Sort, cursor *filters.Cursor, groupBy *searchparams.GroupBy,
		additional additional.Properties, targetCombination *dto.TargetCombination, properties []string,
	) ([]*storobj.Object, []float32, error)
	Aggregate(ctx context.Context, indexName, shardName string,
		params aggregation.Params) (*aggregation.Result, error)
	FindUUIDs(ctx context.Context, indexName, shardName string,
		filters *filters.LocalFilter) ([]strfmt.UUID, error)
	DeleteObjectBatch(ctx context.Context, indexName, shardName string,
		uuids []strfmt.UUID, deletionTime time.Time, dryRun bool, schemaVersion uint64) objects.BatchSimpleObjects
	GetShardQueueSize(ctx context.Context, indexName, shardName string) (int64, error)
	GetShardStatus(ctx context.Context, indexName, shardName string) (string, error)
	UpdateShardStatus(ctx context.Context, indexName, shardName,
		targetStatus string, schemaVersion uint64) error

	// Replication-specific
	OverwriteObjects(ctx context.Context, indexName, shardName string,
		vobjects []*objects.VObject) ([]types.RepairResponse, error)
	DigestObjects(ctx context.Context, indexName, shardName string,
		ids []strfmt.UUID) (result []types.RepairResponse, err error)
	DigestObjectsInRange(ctx context.Context, indexName, shardName string,
		initialUUID, finalUUID strfmt.UUID, limit int) (result []types.RepairResponse, err error)
	HashTreeLevel(ctx context.Context, indexName, shardName string,
		level int, discriminant *hashtree.Bitset) (digests []hashtree.Digest, err error)

	// Scale-out Replication POC
	FilePutter(ctx context.Context, indexName, shardName,
		filePath string) (io.WriteCloser, error)
	CreateShard(ctx context.Context, indexName, shardName string) error
	ReInitShard(ctx context.Context, indexName, shardName string) error
	// PauseFileActivity See adapters/clients.RemoteIndex.PauseFileActivity
	PauseFileActivity(ctx context.Context, indexName, shardName string, schemaVersion uint64) error
	// ResumeFileActivity See adapters/clients.RemoteIndex.ResumeFileActivity
	ResumeFileActivity(ctx context.Context, indexName, shardName string) error
	// ListFiles See adapters/clients.RemoteIndex.ListFiles
	ListFiles(ctx context.Context, indexName, shardName string) ([]string, error)
	// GetFileMetadata See adapters/clients.RemoteIndex.GetFileMetadata
	GetFileMetadata(ctx context.Context, indexName, shardName,
		relativeFilePath string) (file.FileMetadata, error)
	// GetFile See adapters/clients.RemoteIndex.GetFile
	GetFile(ctx context.Context, indexName, shardName,
		relativeFilePath string) (io.ReadCloser, error)
	// AddAsyncReplicationTargetNode See adapters/clients.RemoteIndex.AddAsyncReplicationTargetNode
	AddAsyncReplicationTargetNode(ctx context.Context, indexName, shardName string,
		targetNodeOverride additional.AsyncReplicationTargetNodeOverride, schemaVersion uint64) error
	// RemoveAsyncReplicationTargetNode See adapters/clients.RemoteIndex.RemoveAsyncReplicationTargetNode
	RemoveAsyncReplicationTargetNode(ctx context.Context, indexName, shardName string,
		targetNodeOverride additional.AsyncReplicationTargetNodeOverride) error
}

type db interface {
	StartupComplete() bool
}

func NewIndices(shards shards, db db, auth auth, maintenanceModeEnabled func() bool, logger logrus.FieldLogger) *indices {
	return &indices{
		regexpObjects:              regexp.MustCompile(urlPatternObjects),
		regexpObjectsOverwrite:     regexp.MustCompile(urlPatternObjectsOverwrite),
		regexObjectsDigest:         regexp.MustCompile(urlPatternObjectsDigest),
		regexObjectsDigestsInRange: regexp.MustCompile(urlPatternObjectsDigestsInRange),
		regexObjectsHashTreeLevel:  regexp.MustCompile(urlPatternHashTreeLevel),
		regexpObjectsSearch:        regexp.MustCompile(urlPatternObjectsSearch),
		regexpObjectsFind:          regexp.MustCompile(urlPatternObjectsFind),

		regexpObjectsAggregations:           regexp.MustCompile(urlPatternObjectsAggregations),
		regexpObject:                        regexp.MustCompile(urlPatternObject),
		regexpReferences:                    regexp.MustCompile(urlPatternReferences),
		regexpShardsQueueSize:               regexp.MustCompile(urlPatternShardsQueueSize),
		regexpShardsStatus:                  regexp.MustCompile(urlPatternShardsStatus),
		regexpShardFiles:                    regexp.MustCompile(urlPatternShardFiles),
		regexpShardFileMetadata:             regexp.MustCompile(urlPatternShardFileMetadata),
		regexpShard:                         regexp.MustCompile(urlPatternShard),
		regexpShardReinit:                   regexp.MustCompile(urlPatternShardReinit),
		regexpPauseFileActivity:             regexp.MustCompile(urlPatternPauseFileActivity),
		regexpResumeFileActivity:            regexp.MustCompile(urlPatternResumeFileActivity),
		regexpListFiles:                     regexp.MustCompile(urlPatternListFiles),
		regexpSetAsyncReplicationTargetNode: regexp.MustCompile(urlPatternSetAsyncReplicationTargetNode),
		shards:                              shards,
		db:                                  db,
		auth:                                auth,
		maintenanceModeEnabled:              maintenanceModeEnabled,
		logger:                              logger,
	}
}

func (i *indices) Indices() http.Handler {
	return i.auth.handleFunc(i.indicesHandler())
}

func (i *indices) indicesHandler() http.HandlerFunc {
	return func(w http.ResponseWriter, r *http.Request) {
		path := r.URL.Path
		if i.maintenanceModeEnabled() {
			http.Error(w, "418 Maintenance mode", http.StatusTeapot)
			return
		}
		// NOTE if you update any of these handler methods/paths, also update the indices_test.go
		// TestMaintenanceModeIndices test to include the new methods/paths.
		switch {
		case i.regexpObjectsSearch.MatchString(path):
			if r.Method != http.MethodPost {
				http.Error(w, "405 Method not Allowed", http.StatusMethodNotAllowed)
				return
			}

			i.postSearchObjects().ServeHTTP(w, r)
			return
		case i.regexpObjectsFind.MatchString(path):
			if r.Method != http.MethodPost {
				http.Error(w, "405 Method not Allowed", http.StatusMethodNotAllowed)
				return
			}

			i.postFindUUIDs().ServeHTTP(w, r)
			return
		case i.regexpObjectsAggregations.MatchString(path):
			if r.Method != http.MethodPost {
				http.Error(w, "405 Method not Allowed", http.StatusMethodNotAllowed)
				return
			}

			i.postAggregateObjects().ServeHTTP(w, r)
			return
		case i.regexpObjectsOverwrite.MatchString(path):
			if r.Method != http.MethodPut {
				http.Error(w, "405 Method not Allowed", http.StatusMethodNotAllowed)
				return
			}

			i.putOverwriteObjects().ServeHTTP(w, r)
		case i.regexObjectsDigest.MatchString(path):
			if r.Method != http.MethodGet {
				http.Error(w, "405 Method not Allowed", http.StatusMethodNotAllowed)
				return
			}

			i.getObjectsDigest().ServeHTTP(w, r)
		case i.regexObjectsDigestsInRange.MatchString(path):
			if r.Method != http.MethodPost {
				http.Error(w, "405 Method not Allowed", http.StatusMethodNotAllowed)
			}

			i.getObjectsDigestsInRange().ServeHTTP(w, r)
		case i.regexObjectsHashTreeLevel.MatchString(path):
			if r.Method != http.MethodPost {
				http.Error(w, "405 Method not Allowed", http.StatusMethodNotAllowed)
			}

			i.getHashTreeLevel().ServeHTTP(w, r)
		case i.regexpObject.MatchString(path):
			if r.Method == http.MethodGet {
				i.getObject().ServeHTTP(w, r)
				return
			}
			if r.Method == http.MethodDelete {
				i.deleteObject().ServeHTTP(w, r)
				return
			}
			if r.Method == http.MethodPatch {
				i.mergeObject().ServeHTTP(w, r)
				return
			}

			http.Error(w, "405 Method not Allowed", http.StatusMethodNotAllowed)
			return

		case i.regexpObjects.MatchString(path):
			if r.Method == http.MethodGet {
				i.getObjectsMulti().ServeHTTP(w, r)
				return
			}
			if r.Method == http.MethodPost {
				i.postObject().ServeHTTP(w, r)
				return
			}
			if r.Method == http.MethodDelete {
				i.deleteObjects().ServeHTTP(w, r)
				return
			}
			http.Error(w, "405 Method not Allowed", http.StatusMethodNotAllowed)
			return

		case i.regexpReferences.MatchString(path):
			if r.Method != http.MethodPost {
				http.Error(w, "405 Method not Allowed", http.StatusMethodNotAllowed)
				return
			}

			i.postReferences().ServeHTTP(w, r)
			return
		case i.regexpShardsQueueSize.MatchString(path):
			if r.Method == http.MethodGet {
				i.getGetShardQueueSize().ServeHTTP(w, r)
				return
			}
			http.Error(w, "405 Method not Allowed", http.StatusMethodNotAllowed)
			return
		case i.regexpShardsStatus.MatchString(path):
			if r.Method == http.MethodGet {
				i.getGetShardStatus().ServeHTTP(w, r)
				return
			}
			if r.Method == http.MethodPost {
				i.postUpdateShardStatus().ServeHTTP(w, r)
				return
			}
			http.Error(w, "405 Method not Allowed", http.StatusMethodNotAllowed)
			return

		case i.regexpShardFiles.MatchString(path):
			if r.Method == http.MethodPost {
				i.postShardFile().ServeHTTP(w, r)
				return
			}
			if r.Method == http.MethodGet {
				i.getShardFile().ServeHTTP(w, r)
				return
			}
			http.Error(w, "405 Method not Allowed", http.StatusMethodNotAllowed)
			return

		case i.regexpShardFileMetadata.MatchString(path):
			if r.Method == http.MethodGet {
				i.getShardFileMetadata().ServeHTTP(w, r)
				return
			}
			http.Error(w, "405 Method not Allowed", http.StatusMethodNotAllowed)
			return

		case i.regexpShard.MatchString(path):
			if r.Method == http.MethodPost {
				i.postShard().ServeHTTP(w, r)
				return
			}
			http.Error(w, "405 Method not Allowed", http.StatusMethodNotAllowed)
			return
		case i.regexpShardReinit.MatchString(path):
			if r.Method == http.MethodPut {
				i.putShardReinit().ServeHTTP(w, r)
				return
			}
			http.Error(w, "405 Method not Allowed", http.StatusMethodNotAllowed)
			return
		case i.regexpPauseFileActivity.MatchString(path):
			if r.Method == http.MethodPost {
				i.postPauseFileActivity().ServeHTTP(w, r)
				return
			}
			http.Error(w, "405 Method not Allowed", http.StatusMethodNotAllowed)
			return
		case i.regexpResumeFileActivity.MatchString(path):
			if r.Method == http.MethodPost {
				i.postResumeFileActivity().ServeHTTP(w, r)
				return
			}
			http.Error(w, "405 Method not Allowed", http.StatusMethodNotAllowed)
			return
		case i.regexpListFiles.MatchString(path):
			if r.Method == http.MethodPost {
				i.postListFiles().ServeHTTP(w, r)
				return
			}
			http.Error(w, "405 Method not Allowed", http.StatusMethodNotAllowed)
			return
		case i.regexpSetAsyncReplicationTargetNode.MatchString(path):
			if r.Method == http.MethodPost {
				i.postSetAsyncReplicationTargetNode().ServeHTTP(w, r)
				return
			}
			http.Error(w, "405 Method not Allowed", http.StatusMethodNotAllowed)
			return
		default:
			http.NotFound(w, r)
			return
		}
	}
}

func (i *indices) postObject() http.Handler {
	return http.HandlerFunc(func(w http.ResponseWriter, r *http.Request) {
		args := i.regexpObjects.FindStringSubmatch(r.URL.Path)
		if len(args) != 3 {
			http.Error(w, "invalid URI", http.StatusBadRequest)
			return
		}

		index, shard := args[1], args[2]

		defer r.Body.Close()

		ct := r.Header.Get("content-type")

		switch ct {
		case IndicesPayloads.ObjectList.MIME():
			i.postObjectBatch(w, r, index, shard)
			return

		case IndicesPayloads.SingleObject.MIME():
			i.postObjectSingle(w, r, index, shard)
			return

		default:
			http.Error(w, "415 Unsupported Media Type", http.StatusUnsupportedMediaType)
			return
		}
	})
}

func (i *indices) postObjectSingle(w http.ResponseWriter, r *http.Request,
	index, shard string,
) {
	bodyBytes, err := io.ReadAll(r.Body)
	if err != nil {
		http.Error(w, err.Error(), http.StatusInternalServerError)
		return
	}

	obj, err := IndicesPayloads.SingleObject.Unmarshal(bodyBytes)
	if err != nil {
		http.Error(w, err.Error(), http.StatusInternalServerError)
		return
	}

	schemaVersion, err := extractSchemaVersionFromUrlQuery(r.URL.Query())
	if err != nil {
		http.Error(w, err.Error(), http.StatusBadRequest)
		return
	}

	if err := i.shards.PutObject(r.Context(), index, shard, obj, schemaVersion); err != nil {
		http.Error(w, err.Error(), http.StatusInternalServerError)
		return
	}

	w.WriteHeader(http.StatusNoContent)
}

func (i *indices) postObjectBatch(w http.ResponseWriter, r *http.Request,
	index, shard string,
) {
	bodyBytes, err := io.ReadAll(r.Body)
	if err != nil {
		http.Error(w, err.Error(), http.StatusInternalServerError)
		return
	}

	objs, err := IndicesPayloads.ObjectList.Unmarshal(bodyBytes)
	if err != nil {
		http.Error(w, err.Error(), http.StatusInternalServerError)
		return
	}

	schemaVersion, err := extractSchemaVersionFromUrlQuery(r.URL.Query())
	if err != nil {
		http.Error(w, err.Error(), http.StatusBadRequest)
		return
	}

	errs := i.shards.BatchPutObjects(r.Context(), index, shard, objs, schemaVersion)
	if len(errs) > 0 && errors.Is(errs[0], reposdb.ErrShardNotFound) {
		http.Error(w, errs[0].Error(), http.StatusInternalServerError)
		return
	}
	errsJSON, err := IndicesPayloads.ErrorList.Marshal(errs)
	if err != nil {
		http.Error(w, err.Error(), http.StatusInternalServerError)
		return
	}

	IndicesPayloads.ErrorList.SetContentTypeHeader(w)
	w.Write(errsJSON)
}

func (i *indices) getObject() http.Handler {
	return http.HandlerFunc(func(w http.ResponseWriter, r *http.Request) {
		args := i.regexpObject.FindStringSubmatch(r.URL.Path)
		if len(args) != 4 {
			http.Error(w, "invalid URI", http.StatusBadRequest)
			return
		}

		index, shard, id := args[1], args[2], args[3]

		defer r.Body.Close()

		if r.URL.Query().Get("check_exists") != "" {
			i.checkExists(w, r, index, shard, id)
			return
		}

		additionalEncoded := r.URL.Query().Get("additional")
		if additionalEncoded == "" {
			http.Error(w, "missing required url param 'additional'",
				http.StatusBadRequest)
			return
		}

		additionalBytes, err := base64.StdEncoding.DecodeString(additionalEncoded)
		if err != nil {
			http.Error(w, "base64 decode 'additional' param: "+err.Error(),
				http.StatusBadRequest)
			return
		}

		selectPropertiesEncoded := r.URL.Query().Get("selectProperties")
		if selectPropertiesEncoded == "" {
			http.Error(w, "missing required url param 'selectProperties'",
				http.StatusBadRequest)
			return
		}

		selectPropertiesBytes, err := base64.StdEncoding.
			DecodeString(selectPropertiesEncoded)
		if err != nil {
			http.Error(w, "base64 decode 'selectProperties' param: "+err.Error(),
				http.StatusBadRequest)
			return
		}

		var additional additional.Properties
		if err := json.Unmarshal(additionalBytes, &additional); err != nil {
			http.Error(w, "unmarshal 'additional' param from json: "+err.Error(),
				http.StatusBadRequest)
			return
		}

		var selectProperties search.SelectProperties
		if err := json.Unmarshal(selectPropertiesBytes, &selectProperties); err != nil {
			http.Error(w, "unmarshal 'selectProperties' param from json: "+err.Error(),
				http.StatusBadRequest)
			return
		}
		if !i.db.StartupComplete() {
			http.Error(w, "startup is not complete", http.StatusServiceUnavailable)
			return
		}

		i.logger.WithFields(logrus.Fields{
			"shard":  shard,
			"action": "GetObject",
		}).Debug("getting object ...")

		obj, err := i.shards.GetObject(r.Context(), index, shard, strfmt.UUID(id),
			selectProperties, additional)
		if err != nil {
			http.Error(w, err.Error(), http.StatusInternalServerError)
			return
		}

		if obj == nil {
			// this is a legitimate case - the requested ID doesn't exist, don't try
			// to marshal anything
			w.WriteHeader(http.StatusNotFound)
			return
		}

		objBytes, err := IndicesPayloads.SingleObject.Marshal(obj)
		if err != nil {
			http.Error(w, err.Error(), http.StatusInternalServerError)
			return
		}

		IndicesPayloads.SingleObject.SetContentTypeHeader(w)
		w.Write(objBytes)
	})
}

func (i *indices) checkExists(w http.ResponseWriter, r *http.Request,
	index, shard, id string,
) {
	i.logger.WithFields(logrus.Fields{
		"shard":  shard,
		"action": "checkExists",
	}).Debug("checking if shard exists ...")
	ok, err := i.shards.Exists(r.Context(), index, shard, strfmt.UUID(id))
	if err != nil {
		http.Error(w, err.Error(), http.StatusInternalServerError)
		return
	}

	if ok {
		w.WriteHeader(http.StatusNoContent)
	} else {
		w.WriteHeader(http.StatusNotFound)
	}
}

func (i *indices) deleteObject() http.Handler {
	return http.HandlerFunc(func(w http.ResponseWriter, r *http.Request) {
		args := i.regexpObject.FindStringSubmatch(r.URL.Path)
		if len(args) < 4 || len(args) > 5 {
			http.Error(w, "invalid URI", http.StatusBadRequest)
			return
		}

		index, shard, id := args[1], args[2], args[3]

		var deletionTime time.Time

		if len(args) == 5 {
			deletionTimeUnixMilli, err := strconv.ParseInt(args[4], 10, 64)
			if err != nil {
				http.Error(w, "invalid URI", http.StatusBadRequest)
			}
			deletionTime = time.UnixMilli(deletionTimeUnixMilli)
		}

		defer r.Body.Close()

		schemaVersion, err := extractSchemaVersionFromUrlQuery(r.URL.Query())
		if err != nil {
			http.Error(w, err.Error(), http.StatusBadRequest)
			return
		}

		err = i.shards.DeleteObject(r.Context(), index, shard, strfmt.UUID(id), deletionTime, schemaVersion)
		if err != nil {
			http.Error(w, err.Error(), http.StatusInternalServerError)
			return
		}

		w.WriteHeader(http.StatusNoContent)
	})
}

func (i *indices) mergeObject() http.Handler {
	return http.HandlerFunc(func(w http.ResponseWriter, r *http.Request) {
		args := i.regexpObject.FindStringSubmatch(r.URL.Path)
		if len(args) != 4 {
			http.Error(w, "invalid URI", http.StatusBadRequest)
			return
		}

		index, shard, _ := args[1], args[2], args[3]

		defer r.Body.Close()
		ct, ok := IndicesPayloads.MergeDoc.CheckContentTypeHeaderReq(r)
		if !ok {
			http.Error(w, errors.Errorf("unexpected content type: %s", ct).Error(),
				http.StatusUnsupportedMediaType)
			return
		}

		bodyBytes, err := io.ReadAll(r.Body)
		if err != nil {
			http.Error(w, err.Error(), http.StatusInternalServerError)
			return
		}

		mergeDoc, err := IndicesPayloads.MergeDoc.Unmarshal(bodyBytes)
		if err != nil {
			http.Error(w, err.Error(), http.StatusInternalServerError)
			return
		}

		schemaVersion, err := extractSchemaVersionFromUrlQuery(r.URL.Query())
		if err != nil {
			http.Error(w, err.Error(), http.StatusBadRequest)
			return
		}

		if err = i.shards.MergeObject(r.Context(), index, shard, mergeDoc, schemaVersion); err != nil {
			http.Error(w, err.Error(), http.StatusInternalServerError)
			return
		}

		w.WriteHeader(http.StatusNoContent)
	})
}

func (i *indices) getObjectsMulti() http.Handler {
	return http.HandlerFunc(func(w http.ResponseWriter, r *http.Request) {
		args := i.regexpObjects.FindStringSubmatch(r.URL.Path)
		if len(args) != 3 {
			http.Error(w, fmt.Sprintf("invalid URI: %s", r.URL.Path),
				http.StatusBadRequest)
			return
		}

		index, shard := args[1], args[2]

		defer r.Body.Close()

		idsEncoded := r.URL.Query().Get("ids")
		if idsEncoded == "" {
			http.Error(w, "missing required url param 'ids'",
				http.StatusBadRequest)
			return
		}

		idsBytes, err := base64.StdEncoding.DecodeString(idsEncoded)
		if err != nil {
			http.Error(w, "base64 decode 'ids' param: "+err.Error(),
				http.StatusBadRequest)
			return
		}

		var ids []strfmt.UUID
		if err := json.Unmarshal(idsBytes, &ids); err != nil {
			http.Error(w, "unmarshal 'ids' param from json: "+err.Error(),
				http.StatusBadRequest)
			return
		}

		i.logger.WithFields(logrus.Fields{
			"shard":  shard,
			"action": "MultiGetObjects",
		}).Debug("get multiple objects ...")

		objs, err := i.shards.MultiGetObjects(r.Context(), index, shard, ids)
		if err != nil {
			http.Error(w, err.Error(), http.StatusInternalServerError)
			return
		}

		objsBytes, err := IndicesPayloads.ObjectList.Marshal(objs)
		if err != nil {
			http.Error(w, err.Error(), http.StatusInternalServerError)
			return
		}

		IndicesPayloads.ObjectList.SetContentTypeHeader(w)
		w.Write(objsBytes)
	})
}

func (i *indices) postSearchObjects() http.Handler {
	return http.HandlerFunc(func(w http.ResponseWriter, r *http.Request) {
		args := i.regexpObjectsSearch.FindStringSubmatch(r.URL.Path)
		if len(args) != 3 {
			http.Error(w, "invalid URI", http.StatusBadRequest)
			return
		}

		index, shard := args[1], args[2]

		defer r.Body.Close()
		reqPayload, err := io.ReadAll(r.Body)
		if err != nil {
			http.Error(w, "read request body: "+err.Error(), http.StatusInternalServerError)
			return
		}

		ct, ok := IndicesPayloads.SearchParams.CheckContentTypeHeaderReq(r)
		if !ok {
			http.Error(w, errors.Errorf("unexpected content type: %s", ct).Error(),
				http.StatusUnsupportedMediaType)
			return
		}

		vector, targetVector, certainty, limit, filters, keywordRanking, sort, cursor, groupBy, additional, targetCombination, props, err := IndicesPayloads.SearchParams.
			Unmarshal(reqPayload)
		if err != nil {
			http.Error(w, "unmarshal search params from json: "+err.Error(),
				http.StatusBadRequest)
			return
		}

		i.logger.WithFields(logrus.Fields{
			"shard":  shard,
			"action": "Search",
		}).Debug("searching ...")

		results, dists, err := i.shards.Search(r.Context(), index, shard,
			vector, targetVector, certainty, limit, filters, keywordRanking, sort, cursor, groupBy, additional, targetCombination, props)
		if err != nil && errors.As(err, &enterrors.ErrUnprocessable{}) {
			http.Error(w, err.Error(), http.StatusUnprocessableEntity)
			return
		}
		if err != nil {
			http.Error(w, err.Error(), http.StatusInternalServerError)
			return
		}

		resBytes, err := IndicesPayloads.SearchResults.Marshal(results, dists)
		if err != nil {
			http.Error(w, err.Error(), http.StatusInternalServerError)
			return
		}

		IndicesPayloads.SearchResults.SetContentTypeHeader(w)
		w.Write(resBytes)
	})
}

func (i *indices) postReferences() http.Handler {
	return http.HandlerFunc(func(w http.ResponseWriter, r *http.Request) {
		args := i.regexpReferences.FindStringSubmatch(r.URL.Path)
		if len(args) != 3 {
			http.Error(w, "invalid URI", http.StatusBadRequest)
			return
		}

		index, shard := args[1], args[2]

		defer r.Body.Close()
		reqPayload, err := io.ReadAll(r.Body)
		if err != nil {
			http.Error(w, "read request body: "+err.Error(),
				http.StatusInternalServerError)
			return
		}

		ct, ok := IndicesPayloads.ReferenceList.CheckContentTypeHeaderReq(r)
		if !ok {
			http.Error(w, errors.Errorf("unexpected content type: %s", ct).Error(),
				http.StatusUnsupportedMediaType)
			return
		}

		refs, err := IndicesPayloads.ReferenceList.Unmarshal(reqPayload)
		if err != nil {
			http.Error(w, "read request body: "+err.Error(),
				http.StatusInternalServerError)
			return
		}

		schemaVersion, err := extractSchemaVersionFromUrlQuery(r.URL.Query())
		if err != nil {
			http.Error(w, err.Error(), http.StatusBadRequest)
			return
		}

		errs := i.shards.BatchAddReferences(r.Context(), index, shard, refs, schemaVersion)
		errsJSON, err := IndicesPayloads.ErrorList.Marshal(errs)
		if err != nil {
			http.Error(w, err.Error(), http.StatusInternalServerError)
			return
		}

		IndicesPayloads.ErrorList.SetContentTypeHeader(w)
		w.Write(errsJSON)
	})
}

func (i *indices) postAggregateObjects() http.Handler {
	return http.HandlerFunc(func(w http.ResponseWriter, r *http.Request) {
		args := i.regexpObjectsAggregations.FindStringSubmatch(r.URL.Path)
		if len(args) != 3 {
			http.Error(w, "invalid URI", http.StatusBadRequest)
			return
		}

		index, shard := args[1], args[2]

		defer r.Body.Close()
		reqPayload, err := io.ReadAll(r.Body)
		if err != nil {
			http.Error(w, "read request body: "+err.Error(),
				http.StatusInternalServerError)
			return
		}

		ct, ok := IndicesPayloads.AggregationParams.CheckContentTypeHeaderReq(r)
		if !ok {
			http.Error(w, errors.Errorf("unexpected content type: %s", ct).Error(),
				http.StatusUnsupportedMediaType)
			return
		}

		params, err := IndicesPayloads.AggregationParams.Unmarshal(reqPayload)
		if err != nil {
			http.Error(w, "read request body: "+err.Error(),
				http.StatusInternalServerError)
			return
		}

		i.logger.WithFields(logrus.Fields{
			"shard":  shard,
			"action": "Aggregate",
		}).Debug("aggregate ...")

		aggRes, err := i.shards.Aggregate(r.Context(), index, shard, params)

		if err != nil && errors.As(err, &enterrors.ErrUnprocessable{}) {
			http.Error(w, err.Error(), http.StatusUnprocessableEntity)
			return
		}
		if err != nil {
			http.Error(w, err.Error(), http.StatusInternalServerError)
			return
		}

		aggResBytes, err := IndicesPayloads.AggregationResult.Marshal(aggRes)
		if err != nil {
			http.Error(w, err.Error(), http.StatusInternalServerError)
			return
		}

		IndicesPayloads.AggregationResult.SetContentTypeHeader(w)
		w.Write(aggResBytes)
	})
}

func (i *indices) postFindUUIDs() http.Handler {
	return http.HandlerFunc(func(w http.ResponseWriter, r *http.Request) {
		args := i.regexpObjectsFind.FindStringSubmatch(r.URL.Path)
		if len(args) != 3 {
			http.Error(w, "invalid URI", http.StatusBadRequest)
			return
		}

		index, shard := args[1], args[2]

		defer r.Body.Close()
		reqPayload, err := io.ReadAll(r.Body)
		if err != nil {
			http.Error(w, "read request body: "+err.Error(), http.StatusInternalServerError)
			return
		}

		ct, ok := IndicesPayloads.FindUUIDsParams.CheckContentTypeHeaderReq(r)
		if !ok {
			http.Error(w, errors.Errorf("unexpected content type: %s", ct).Error(),
				http.StatusUnsupportedMediaType)
			return
		}

		filters, err := IndicesPayloads.FindUUIDsParams.
			Unmarshal(reqPayload)
		if err != nil {
			http.Error(w, "unmarshal find doc ids params from json: "+err.Error(),
				http.StatusBadRequest)
			return
		}

		i.logger.WithFields(logrus.Fields{
			"shard":  shard,
			"action": "FindUUIDs",
		}).Debug("find UUIDs ...")

		results, err := i.shards.FindUUIDs(r.Context(), index, shard, filters)

		if err != nil && errors.As(err, &enterrors.ErrUnprocessable{}) {
			http.Error(w, err.Error(), http.StatusUnprocessableEntity)
			return
		}
		if err != nil {
			http.Error(w, err.Error(), http.StatusInternalServerError)
			return
		}

		resBytes, err := IndicesPayloads.FindUUIDsResults.Marshal(results)
		if err != nil {
			http.Error(w, err.Error(), http.StatusInternalServerError)
			return
		}

		IndicesPayloads.FindUUIDsResults.SetContentTypeHeader(w)
		w.Write(resBytes)
	})
}

func (i *indices) putOverwriteObjects() http.Handler {
	return http.HandlerFunc(func(w http.ResponseWriter, r *http.Request) {
		args := i.regexpObjectsOverwrite.FindStringSubmatch(r.URL.Path)
		if len(args) != 3 {
			http.Error(w, "invalid URI", http.StatusBadRequest)
			return
		}

		index, shard := args[1], args[2]

		defer r.Body.Close()
		reqPayload, err := io.ReadAll(r.Body)
		if err != nil {
			http.Error(w, "read request body: "+err.Error(), http.StatusInternalServerError)
			return
		}

		ct, ok := IndicesPayloads.VersionedObjectList.CheckContentTypeHeaderReq(r)
		if !ok {
			http.Error(w, errors.Errorf("unexpected content type: %s", ct).Error(),
				http.StatusUnsupportedMediaType)
			return
		}

		vobjs, err := IndicesPayloads.VersionedObjectList.Unmarshal(reqPayload)
		if err != nil {
			http.Error(w, "unmarshal overwrite objects params from json: "+err.Error(),
				http.StatusBadRequest)
			return
		}

		results, err := i.shards.OverwriteObjects(r.Context(), index, shard, vobjs)
		if err != nil {
			http.Error(w, "overwrite objects: "+err.Error(),
				http.StatusInternalServerError)
			return
		}

		resBytes, err := json.Marshal(results)
		if err != nil {
			http.Error(w, err.Error(), http.StatusInternalServerError)
			return
		}

		w.Write(resBytes)
	})
}

func (i *indices) getObjectsDigest() http.Handler {
	return http.HandlerFunc(func(w http.ResponseWriter, r *http.Request) {
		args := i.regexObjectsDigest.FindStringSubmatch(r.URL.Path)
		if len(args) != 3 {
			http.Error(w, "invalid URI", http.StatusBadRequest)
			return
		}

		index, shard := args[1], args[2]

		defer r.Body.Close()
		reqPayload, err := io.ReadAll(r.Body)
		if err != nil {
			http.Error(w, "read request body: "+err.Error(), http.StatusInternalServerError)
			return
		}

		var ids []strfmt.UUID
		if err := json.Unmarshal(reqPayload, &ids); err != nil {
			http.Error(w, "unmarshal digest objects params from json: "+err.Error(),
				http.StatusBadRequest)
			return
		}

		i.logger.WithFields(logrus.Fields{
			"shard":  shard,
			"action": "DigestObjects",
		}).Debug("digest objects ...")

		results, err := i.shards.DigestObjects(r.Context(), index, shard, ids)
		if err != nil && errors.As(err, &enterrors.ErrUnprocessable{}) {
			http.Error(w, err.Error(), http.StatusUnprocessableEntity)
			return
		}
		if err != nil {
			http.Error(w, "digest objects: "+err.Error(),
				http.StatusInternalServerError)
			return
		}

		resBytes, err := json.Marshal(results)
		if err != nil {
			http.Error(w, err.Error(), http.StatusInternalServerError)
			return
		}

		w.Write(resBytes)
	})
}

func (i *indices) getObjectsDigestsInRange() http.Handler {
	return http.HandlerFunc(func(w http.ResponseWriter, r *http.Request) {
		args := i.regexObjectsDigestsInRange.FindStringSubmatch(r.URL.Path)
		if len(args) != 3 {
			http.Error(w, "invalid URI", http.StatusBadRequest)
			return
		}

		index, shard := args[1], args[2]

		defer r.Body.Close()
		reqPayload, err := io.ReadAll(r.Body)
		if err != nil {
			http.Error(w, "read request body: "+err.Error(), http.StatusInternalServerError)
			return
		}

		var rangeReq replica.DigestObjectsInRangeReq
		if err := json.Unmarshal(reqPayload, &rangeReq); err != nil {
			http.Error(w, "unmarshal digest objects in token range params from json: "+err.Error(),
				http.StatusBadRequest)
			return
		}

		digests, err := i.shards.DigestObjectsInRange(r.Context(),
			index, shard, rangeReq.InitialUUID, rangeReq.FinalUUID, rangeReq.Limit)
		if err != nil {
			http.Error(w, "digest objects in range: "+err.Error(),
				http.StatusInternalServerError)
			return
		}

		resBytes, err := json.Marshal(replica.DigestObjectsInRangeResp{
			Digests: digests,
		})
		if err != nil {
			http.Error(w, err.Error(), http.StatusInternalServerError)
			return
		}

		w.Write(resBytes)
	})
}

func (i *indices) getHashTreeLevel() http.Handler {
	return http.HandlerFunc(func(w http.ResponseWriter, r *http.Request) {
		args := i.regexObjectsHashTreeLevel.FindStringSubmatch(r.URL.Path)
		if len(args) != 4 {
			http.Error(w, "invalid URI", http.StatusBadRequest)
			return
		}

		index, shard, level := args[1], args[2], args[3]

		l, err := strconv.Atoi(level)
		if err != nil {
			http.Error(w, "unmarshal hashtree level params: "+err.Error(), http.StatusInternalServerError)
			return
		}

		defer r.Body.Close()
		reqPayload, err := io.ReadAll(r.Body)
		if err != nil {
			http.Error(w, "read request body: "+err.Error(), http.StatusInternalServerError)
			return
		}

		var discriminant hashtree.Bitset
		if err := discriminant.Unmarshal(reqPayload); err != nil {
			http.Error(w, "unmarshal hashtree level params from json: "+err.Error(),
				http.StatusBadRequest)
			return
		}

		results, err := i.shards.HashTreeLevel(r.Context(), index, shard, l, &discriminant)
		if err != nil {
			http.Error(w, "hashtree level: "+err.Error(),
				http.StatusInternalServerError)
			return
		}

		resBytes, err := json.Marshal(results)
		if err != nil {
			http.Error(w, err.Error(), http.StatusInternalServerError)
			return
		}

		w.Write(resBytes)
	})
}

func (i *indices) deleteObjects() http.Handler {
	return http.HandlerFunc(func(w http.ResponseWriter, r *http.Request) {
		args := i.regexpObjects.FindStringSubmatch(r.URL.Path)
		if len(args) != 3 {
			http.Error(w, "invalid URI", http.StatusBadRequest)
			return
		}

		index, shard := args[1], args[2]

		defer r.Body.Close()
		reqPayload, err := io.ReadAll(r.Body)
		if err != nil {
			http.Error(w, "read request body: "+err.Error(), http.StatusInternalServerError)
			return
		}

		ct, ok := IndicesPayloads.BatchDeleteParams.CheckContentTypeHeaderReq(r)
		if !ok {
			http.Error(w, errors.Errorf("unexpected content type: %s", ct).Error(),
				http.StatusUnsupportedMediaType)
			return
		}

		uuids, deletionTimeUnix, dryRun, err := IndicesPayloads.BatchDeleteParams.
			Unmarshal(reqPayload)
		if err != nil {
			http.Error(w, "unmarshal find doc ids params from json: "+err.Error(),
				http.StatusBadRequest)
			return
		}

		schemaVersion, err := extractSchemaVersionFromUrlQuery(r.URL.Query())
		if err != nil {
			http.Error(w, err.Error(), http.StatusBadRequest)
			return
		}

		results := i.shards.DeleteObjectBatch(r.Context(), index, shard, uuids, deletionTimeUnix, dryRun, schemaVersion)

		resBytes, err := IndicesPayloads.BatchDeleteResults.Marshal(results)
		if err != nil {
			http.Error(w, err.Error(), http.StatusInternalServerError)
			return
		}

		IndicesPayloads.BatchDeleteResults.SetContentTypeHeader(w)
		w.Write(resBytes)
	})
}

func (i *indices) getGetShardQueueSize() http.Handler {
	return http.HandlerFunc(func(w http.ResponseWriter, r *http.Request) {
		args := i.regexpShardsQueueSize.FindStringSubmatch(r.URL.Path)
		if len(args) != 3 {
			http.Error(w, "invalid URI", http.StatusBadRequest)
			return
		}

		index, shard := args[1], args[2]

		defer r.Body.Close()

		i.logger.WithFields(logrus.Fields{
			"shard":  shard,
			"action": "GetShardQueueSize",
		}).Debug("getting shard queue size ...")

		size, err := i.shards.GetShardQueueSize(r.Context(), index, shard)
		if err != nil && errors.As(err, &enterrors.ErrUnprocessable{}) {
			http.Error(w, err.Error(), http.StatusUnprocessableEntity)
			return
		}

		if err != nil {
			http.Error(w, err.Error(), http.StatusInternalServerError)
			return
		}

		sizeBytes, err := IndicesPayloads.GetShardQueueSizeResults.Marshal(size)
		if err != nil {
			http.Error(w, err.Error(), http.StatusInternalServerError)
			return
		}

		IndicesPayloads.GetShardQueueSizeResults.SetContentTypeHeader(w)
		w.Write(sizeBytes)
	})
}

func (i *indices) getGetShardStatus() http.Handler {
	return http.HandlerFunc(func(w http.ResponseWriter, r *http.Request) {
		args := i.regexpShardsStatus.FindStringSubmatch(r.URL.Path)
		if len(args) != 3 {
			http.Error(w, "invalid URI", http.StatusBadRequest)
			return
		}

		index, shard := args[1], args[2]

		defer r.Body.Close()

		i.logger.WithFields(logrus.Fields{
			"shard":  shard,
			"action": "GetShardStatus",
		}).Debug("getting shard status ...")

		status, err := i.shards.GetShardStatus(r.Context(), index, shard)
		if err != nil && errors.As(err, &enterrors.ErrUnprocessable{}) {
			http.Error(w, err.Error(), http.StatusUnprocessableEntity)
			return
		}
		if err != nil {
			http.Error(w, err.Error(), http.StatusInternalServerError)
			return
		}

		statusBytes, err := IndicesPayloads.GetShardStatusResults.Marshal(status)
		if err != nil {
			http.Error(w, err.Error(), http.StatusInternalServerError)
			return
		}

		IndicesPayloads.GetShardStatusResults.SetContentTypeHeader(w)
		w.Write(statusBytes)
	})
}

func (i *indices) postUpdateShardStatus() http.Handler {
	return http.HandlerFunc(func(w http.ResponseWriter, r *http.Request) {
		args := i.regexpShardsStatus.FindStringSubmatch(r.URL.Path)
		if len(args) != 3 {
			http.Error(w, "invalid URI", http.StatusBadRequest)
			return
		}

		index, shard := args[1], args[2]

		defer r.Body.Close()
		reqPayload, err := io.ReadAll(r.Body)
		if err != nil {
			http.Error(w, "read request body: "+err.Error(), http.StatusInternalServerError)
			return
		}

		ct, ok := IndicesPayloads.UpdateShardStatusParams.CheckContentTypeHeaderReq(r)
		if !ok {
			http.Error(w, errors.Errorf("unexpected content type: %s", ct).Error(),
				http.StatusUnsupportedMediaType)
			return
		}

		targetStatus, err := IndicesPayloads.UpdateShardStatusParams.
			Unmarshal(reqPayload)
		if err != nil {
			http.Error(w, "unmarshal find doc ids params from json: "+err.Error(),
				http.StatusBadRequest)
			return
		}

		schemaVersion, err := extractSchemaVersionFromUrlQuery(r.URL.Query())
		if err != nil {
			http.Error(w, err.Error(), http.StatusBadRequest)
			return
		}

		err = i.shards.UpdateShardStatus(r.Context(), index, shard, targetStatus, schemaVersion)
		if err != nil {
			http.Error(w, err.Error(), http.StatusInternalServerError)
			return
		}
	})
}

func (i *indices) postShardFile() http.Handler {
	return http.HandlerFunc(func(w http.ResponseWriter, r *http.Request) {
		args := i.regexpShardFiles.FindStringSubmatch(r.URL.Path)
		if len(args) != 4 {
			http.Error(w, "invalid URI", http.StatusBadRequest)
			return
		}

		index, shard, filename := args[1], args[2], args[3]

		ct, ok := IndicesPayloads.ShardFiles.CheckContentTypeHeaderReq(r)
		if !ok {
			http.Error(w, errors.Errorf("unexpected content type: %s", ct).Error(),
				http.StatusUnsupportedMediaType)
			return
		}

		fp, err := i.shards.FilePutter(r.Context(), index, shard, filename)
		if err != nil {
			http.Error(w, err.Error(), http.StatusInternalServerError)
			return
		}

		defer fp.Close()
		n, err := io.Copy(fp, r.Body)
		if err != nil {
			http.Error(w, err.Error(), http.StatusInternalServerError)
			return
		}

		i.logger.WithFields(logrus.Fields{
			"index":    index,
			"shard":    shard,
			"fileName": filename,
			"n":        n,
		}).Debug()

		w.WriteHeader(http.StatusNoContent)
	})
}

func (i *indices) postShard() http.Handler {
	return http.HandlerFunc(func(w http.ResponseWriter, r *http.Request) {
		args := i.regexpShard.FindStringSubmatch(r.URL.Path)
		if len(args) != 3 {
			http.Error(w, "invalid URI", http.StatusBadRequest)
			return
		}

		index, shard := args[1], args[2]

		err := i.shards.CreateShard(r.Context(), index, shard)
		if err != nil {
			http.Error(w, err.Error(), http.StatusInternalServerError)
			return
		}

		w.WriteHeader(http.StatusCreated)
	})
}

func (i *indices) putShardReinit() http.Handler {
	return http.HandlerFunc(func(w http.ResponseWriter, r *http.Request) {
		args := i.regexpShardReinit.FindStringSubmatch(r.URL.Path)
		if len(args) != 3 {
			http.Error(w, "invalid URI", http.StatusBadRequest)
			return
		}

		index, shard := args[1], args[2]

		err := i.shards.ReInitShard(r.Context(), index, shard)
		if err != nil {
			http.Error(w, err.Error(), http.StatusInternalServerError)
			return
		}

		w.WriteHeader(http.StatusNoContent)
	})
}

func (i *indices) getShardFileMetadata() http.Handler {
	return http.HandlerFunc(func(w http.ResponseWriter, r *http.Request) {
		args := i.regexpShardFileMetadata.FindStringSubmatch(r.URL.Path)
		if len(args) != 4 {
			http.Error(w, "invalid URI", http.StatusBadRequest)
			return
		}

		indexName, shardName, relativeFilePath := args[1], args[2], args[3]

		ct, ok := IndicesPayloads.ShardFiles.CheckContentTypeHeaderReq(r)
		if !ok {
			http.Error(w, errors.Errorf("unexpected content type: %s", ct).Error(),
				http.StatusUnsupportedMediaType)
			return
		}

		md, err := i.shards.GetFileMetadata(r.Context(), indexName, shardName, relativeFilePath)
		if err != nil {
			http.Error(w, err.Error(), http.StatusInternalServerError)
			return
		}

		resBytes, err := json.Marshal(md)
		if err != nil {
			http.Error(w, err.Error(), http.StatusInternalServerError)
			return
		}

		w.Write(resBytes)
		w.WriteHeader(http.StatusOK)
	})
}

func (i *indices) getShardFile() http.Handler {
	return http.HandlerFunc(func(w http.ResponseWriter, r *http.Request) {
		args := i.regexpShardFiles.FindStringSubmatch(r.URL.Path)
		if len(args) != 4 {
			http.Error(w, "invalid URI", http.StatusBadRequest)
			return
		}

		indexName, shardName, relativeFilePath := args[1], args[2], args[3]

		ct, ok := IndicesPayloads.ShardFiles.CheckContentTypeHeaderReq(r)
		if !ok {
			http.Error(w, errors.Errorf("unexpected content type: %s", ct).Error(),
				http.StatusUnsupportedMediaType)
			return
		}

		reader, err := i.shards.GetFile(r.Context(), indexName, shardName, relativeFilePath)
		if err != nil {
			http.Error(w, err.Error(), http.StatusInternalServerError)
			return
		}
		defer reader.Close()

		n, err := io.Copy(w, reader)
		if err != nil {
			http.Error(w, err.Error(), http.StatusInternalServerError)
			return
		}

		i.logger.WithFields(logrus.Fields{
			"action":        "replica_movement",
			"index":         indexName,
			"shard":         shardName,
			"fileName":      relativeFilePath,
			"fileSizeBytes": n,
		}).Debug("Copied replica file")

		w.WriteHeader(http.StatusOK)
	})
}

func (i *indices) postPauseFileActivity() http.Handler {
	return http.HandlerFunc(func(w http.ResponseWriter, r *http.Request) {
		args := i.regexpPauseFileActivity.FindStringSubmatch(r.URL.Path)
		if len(args) != 3 {
			http.Error(w, "invalid URI", http.StatusBadRequest)
			return
		}

		indexName, shardName := args[1], args[2]

		schemaVersion, err := extractSchemaVersionFromUrlQuery(r.URL.Query())
		if err != nil {
			http.Error(w, err.Error(), http.StatusBadRequest)
			return
		}

		err = i.shards.PauseFileActivity(r.Context(), indexName, shardName, schemaVersion)
		if err != nil {
			http.Error(w, err.Error(), http.StatusInternalServerError)
			return
		}

		i.logger.WithFields(logrus.Fields{
			"action": "replica_movement",
			"index":  indexName,
			"shard":  shardName,
		}).Debug("Paused replica file activity")

		w.WriteHeader(http.StatusOK)
	})
}

func (i *indices) postResumeFileActivity() http.Handler {
	return http.HandlerFunc(func(w http.ResponseWriter, r *http.Request) {
		args := i.regexpPauseFileActivity.FindStringSubmatch(r.URL.Path)
		if len(args) != 3 {
			http.Error(w, "invalid URI", http.StatusBadRequest)
			return
		}

		indexName, shardName := args[1], args[2]

		err := i.shards.ResumeFileActivity(r.Context(), indexName, shardName)
		if err != nil {
			http.Error(w, err.Error(), http.StatusInternalServerError)
			return
		}

		i.logger.WithFields(logrus.Fields{
			"action": "replica_movement",
			"index":  indexName,
			"shard":  shardName,
		}).Debug("Resumed replica file activity")

		w.WriteHeader(http.StatusOK)
	})
}

func (i *indices) postListFiles() http.Handler {
	return http.HandlerFunc(func(w http.ResponseWriter, r *http.Request) {
		args := i.regexpListFiles.FindStringSubmatch(r.URL.Path)
		if len(args) != 3 {
			http.Error(w, "invalid URI", http.StatusBadRequest)
			return
		}

		indexName, shardName := args[1], args[2]

		relativeFilePaths, err := i.shards.ListFiles(r.Context(), indexName, shardName)
		if err != nil {
			http.Error(w, err.Error(), http.StatusInternalServerError)
			return
		}

		resBytes, err := json.Marshal(relativeFilePaths)
		if err != nil {
			http.Error(w, err.Error(), http.StatusInternalServerError)
			return
		}

		i.logger.WithFields(logrus.Fields{
			"action":   "replica_movement",
			"index":    indexName,
			"shard":    shardName,
			"numFiles": len(relativeFilePaths),
		}).Debug("Listed replica files")

		w.Write(resBytes)
		w.WriteHeader(http.StatusOK)
	})
}

func (i *indices) postSetAsyncReplicationTargetNode() http.Handler {
	return http.HandlerFunc(func(w http.ResponseWriter, r *http.Request) {
		args := i.regexpSetAsyncReplicationTargetNode.FindStringSubmatch(r.URL.Path)
		if len(args) != 3 {
			http.Error(w, "invalid URI", http.StatusBadRequest)
			return
		}

		indexName, shardName := args[1], args[2]
		schemaVersion, err := extractSchemaVersionFromUrlQuery(r.URL.Query())
		if err != nil {
			http.Error(w, err.Error(), http.StatusBadRequest)
			return
		}

		var targetNodeOverride additional.AsyncReplicationTargetNodeOverride
		if err := json.NewDecoder(r.Body).Decode(&targetNodeOverride); err != nil {
			http.Error(w, err.Error(), http.StatusBadRequest)
			return
		}

		err = i.shards.AddAsyncReplicationTargetNode(r.Context(), indexName, shardName, targetNodeOverride, schemaVersion)
		if err != nil {
			http.Error(w, err.Error(), http.StatusInternalServerError)
			return
		}

		w.WriteHeader(http.StatusOK)
	})
<<<<<<< HEAD
=======
}

func (i *indices) deleteAsyncReplicationTargetNode() http.Handler {
	return http.HandlerFunc(func(w http.ResponseWriter, r *http.Request) {
		args := i.regexpAsyncReplicationTargetNode.FindStringSubmatch(r.URL.Path)
		if len(args) != 3 {
			http.Error(w, "invalid URI", http.StatusBadRequest)
			return
		}

		indexName, shardName := args[1], args[2]

		var targetNodeOverride additional.AsyncReplicationTargetNodeOverride
		if err := json.NewDecoder(r.Body).Decode(&targetNodeOverride); err != nil {
			http.Error(w, err.Error(), http.StatusBadRequest)
			return
		}

		err := i.shards.RemoveAsyncReplicationTargetNode(r.Context(), indexName, shardName, targetNodeOverride)
		if err != nil {
			// There's no easy to have a re-usable error type via all our interfaces to reach the shard/index
			if strings.Contains(err.Error(), "shard not found") {
				http.Error(w, err.Error(), http.StatusNotFound)
				return
			}
			http.Error(w, err.Error(), http.StatusInternalServerError)
			return
		}

		w.WriteHeader(http.StatusNoContent)
	})
>>>>>>> 4767a68b
}<|MERGE_RESOLUTION|>--- conflicted
+++ resolved
@@ -75,7 +75,7 @@
 	regexpResumeFileActivity *regexp.Regexp
 	regexpListFiles          *regexp.Regexp
 
-	regexpSetAsyncReplicationTargetNode *regexp.Regexp
+	regexpAsyncReplicationTargetNode *regexp.Regexp
 
 	logger logrus.FieldLogger
 }
@@ -212,24 +212,24 @@
 		regexpObjectsSearch:        regexp.MustCompile(urlPatternObjectsSearch),
 		regexpObjectsFind:          regexp.MustCompile(urlPatternObjectsFind),
 
-		regexpObjectsAggregations:           regexp.MustCompile(urlPatternObjectsAggregations),
-		regexpObject:                        regexp.MustCompile(urlPatternObject),
-		regexpReferences:                    regexp.MustCompile(urlPatternReferences),
-		regexpShardsQueueSize:               regexp.MustCompile(urlPatternShardsQueueSize),
-		regexpShardsStatus:                  regexp.MustCompile(urlPatternShardsStatus),
-		regexpShardFiles:                    regexp.MustCompile(urlPatternShardFiles),
-		regexpShardFileMetadata:             regexp.MustCompile(urlPatternShardFileMetadata),
-		regexpShard:                         regexp.MustCompile(urlPatternShard),
-		regexpShardReinit:                   regexp.MustCompile(urlPatternShardReinit),
-		regexpPauseFileActivity:             regexp.MustCompile(urlPatternPauseFileActivity),
-		regexpResumeFileActivity:            regexp.MustCompile(urlPatternResumeFileActivity),
-		regexpListFiles:                     regexp.MustCompile(urlPatternListFiles),
-		regexpSetAsyncReplicationTargetNode: regexp.MustCompile(urlPatternSetAsyncReplicationTargetNode),
-		shards:                              shards,
-		db:                                  db,
-		auth:                                auth,
-		maintenanceModeEnabled:              maintenanceModeEnabled,
-		logger:                              logger,
+		regexpObjectsAggregations:        regexp.MustCompile(urlPatternObjectsAggregations),
+		regexpObject:                     regexp.MustCompile(urlPatternObject),
+		regexpReferences:                 regexp.MustCompile(urlPatternReferences),
+		regexpShardsQueueSize:            regexp.MustCompile(urlPatternShardsQueueSize),
+		regexpShardsStatus:               regexp.MustCompile(urlPatternShardsStatus),
+		regexpShardFiles:                 regexp.MustCompile(urlPatternShardFiles),
+		regexpShardFileMetadata:          regexp.MustCompile(urlPatternShardFileMetadata),
+		regexpShard:                      regexp.MustCompile(urlPatternShard),
+		regexpShardReinit:                regexp.MustCompile(urlPatternShardReinit),
+		regexpPauseFileActivity:          regexp.MustCompile(urlPatternPauseFileActivity),
+		regexpResumeFileActivity:         regexp.MustCompile(urlPatternResumeFileActivity),
+		regexpListFiles:                  regexp.MustCompile(urlPatternListFiles),
+		regexpAsyncReplicationTargetNode: regexp.MustCompile(urlPatternSetAsyncReplicationTargetNode),
+		shards:                           shards,
+		db:                               db,
+		auth:                             auth,
+		maintenanceModeEnabled:           maintenanceModeEnabled,
+		logger:                           logger,
 	}
 }
 
@@ -412,9 +412,13 @@
 			}
 			http.Error(w, "405 Method not Allowed", http.StatusMethodNotAllowed)
 			return
-		case i.regexpSetAsyncReplicationTargetNode.MatchString(path):
+		case i.regexpAsyncReplicationTargetNode.MatchString(path):
 			if r.Method == http.MethodPost {
 				i.postSetAsyncReplicationTargetNode().ServeHTTP(w, r)
+				return
+			}
+			if r.Method == http.MethodDelete {
+				i.deleteAsyncReplicationTargetNode().ServeHTTP(w, r)
 				return
 			}
 			http.Error(w, "405 Method not Allowed", http.StatusMethodNotAllowed)
@@ -1615,7 +1619,7 @@
 
 func (i *indices) postSetAsyncReplicationTargetNode() http.Handler {
 	return http.HandlerFunc(func(w http.ResponseWriter, r *http.Request) {
-		args := i.regexpSetAsyncReplicationTargetNode.FindStringSubmatch(r.URL.Path)
+		args := i.regexpAsyncReplicationTargetNode.FindStringSubmatch(r.URL.Path)
 		if len(args) != 3 {
 			http.Error(w, "invalid URI", http.StatusBadRequest)
 			return
@@ -1642,8 +1646,6 @@
 
 		w.WriteHeader(http.StatusOK)
 	})
-<<<<<<< HEAD
-=======
 }
 
 func (i *indices) deleteAsyncReplicationTargetNode() http.Handler {
@@ -1675,5 +1677,4 @@
 
 		w.WriteHeader(http.StatusNoContent)
 	})
->>>>>>> 4767a68b
 }