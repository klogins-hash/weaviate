--- conflicted
+++ resolved
@@ -41,10 +41,12 @@
 )
 
 type indices struct {
-<<<<<<< HEAD
-	shards                          shards
-	db                              db
-	auth                            auth
+	shards shards
+	db     db
+	auth   auth
+	// maintenanceModeEnabled is an experimental feature to allow the system to be
+	// put into a maintenance mode where all indices requests just return a 418
+	maintenanceModeEnabled          bool
 	regexpObjects                   *regexp.Regexp
 	regexpObjectsOverwrite          *regexp.Regexp
 	regexObjectsDigest              *regexp.Regexp
@@ -52,19 +54,6 @@
 	regexObjectsHashTreeLevel       *regexp.Regexp
 	regexpObjectsSearch             *regexp.Regexp
 	regexpObjectsFind               *regexp.Regexp
-=======
-	shards shards
-	db     db
-	auth   auth
-	// maintenanceModeEnabled is an experimental feature to allow the system to be
-	// put into a maintenance mode where all indices requests just return a 418
-	maintenanceModeEnabled bool
-	regexpObjects          *regexp.Regexp
-	regexpObjectsOverwrite *regexp.Regexp
-	regexObjectsDigest     *regexp.Regexp
-	regexpObjectsSearch    *regexp.Regexp
-	regexpObjectsFind      *regexp.Regexp
->>>>>>> 8a5b66f6
 
 	regexpObjectsAggregations *regexp.Regexp
 	regexpObject              *regexp.Regexp
