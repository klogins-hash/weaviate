//                           _       _
// __      _____  __ ___   ___  __ _| |_ ___
// \ \ /\ / / _ \/ _` \ \ / / |/ _` | __/ _ \
//  \ V  V /  __/ (_| |\ V /| | (_| | ||  __/
//   \_/\_/ \___|\__,_| \_/ |_|\__,_|\__\___|
//
//  Copyright © 2016 - 2022 SeMI Technologies B.V. All rights reserved.
//
//  CONTACT: hello@semi.technology
//

package rest

import (
	"context"
	"fmt"
	"net"
	"net/http"
	"os"
	"strings"
	"time"

	_ "net/http/pprof"

	openapierrors "github.com/go-openapi/errors"
	"github.com/go-openapi/runtime"
	"github.com/pkg/errors"
	"github.com/prometheus/client_golang/prometheus/promhttp"
	"github.com/semi-technologies/weaviate/adapters/clients"
	"github.com/semi-technologies/weaviate/adapters/handlers/rest/clusterapi"
	"github.com/semi-technologies/weaviate/adapters/handlers/rest/operations"
	"github.com/semi-technologies/weaviate/adapters/handlers/rest/state"
	"github.com/semi-technologies/weaviate/adapters/repos/classifications"
	"github.com/semi-technologies/weaviate/adapters/repos/db"
	"github.com/semi-technologies/weaviate/adapters/repos/db/inverted"
	"github.com/semi-technologies/weaviate/adapters/repos/db/vector/hnsw"
	modulestorage "github.com/semi-technologies/weaviate/adapters/repos/modules"
	schemarepo "github.com/semi-technologies/weaviate/adapters/repos/schema"
	"github.com/semi-technologies/weaviate/entities/models"
	"github.com/semi-technologies/weaviate/entities/moduletools"
	"github.com/semi-technologies/weaviate/entities/search"
	modimage "github.com/semi-technologies/weaviate/modules/img2vec-neural"
	modclip "github.com/semi-technologies/weaviate/modules/multi2vec-clip"
	modner "github.com/semi-technologies/weaviate/modules/ner-transformers"
	modqna "github.com/semi-technologies/weaviate/modules/qna-transformers"
	modspellcheck "github.com/semi-technologies/weaviate/modules/text-spellcheck"
	modcontextionary "github.com/semi-technologies/weaviate/modules/text2vec-contextionary"
	modopenai "github.com/semi-technologies/weaviate/modules/text2vec-openai"
	modtransformers "github.com/semi-technologies/weaviate/modules/text2vec-transformers"
	"github.com/semi-technologies/weaviate/usecases/classification"
	"github.com/semi-technologies/weaviate/usecases/cluster"
	"github.com/semi-technologies/weaviate/usecases/config"
	"github.com/semi-technologies/weaviate/usecases/modules"
	"github.com/semi-technologies/weaviate/usecases/monitoring"
	"github.com/semi-technologies/weaviate/usecases/objects"
	schemaUC "github.com/semi-technologies/weaviate/usecases/schema"
	"github.com/semi-technologies/weaviate/usecases/schema/migrate"
	"github.com/semi-technologies/weaviate/usecases/sharding"
	"github.com/semi-technologies/weaviate/usecases/traverser"
	libvectorizer "github.com/semi-technologies/weaviate/usecases/vectorizer"
	"github.com/sirupsen/logrus"
)

const MinimumRequiredContextionaryVersion = "1.0.2"

func makeConfigureServer(appState *state.State) func(*http.Server, string, string) {
	return func(s *http.Server, scheme, addr string) {
		// Add properties to the config
		appState.ServerConfig.Hostname = addr
		appState.ServerConfig.Scheme = scheme
	}
}

type vectorRepo interface {
	objects.BatchVectorRepo
	traverser.VectorSearcher
	classification.VectorRepo
	SetSchemaGetter(schemaUC.SchemaGetter)
	WaitForStartup(ctx context.Context) error
	Shutdown(ctx context.Context) error
}

type explorer interface {
	GetClass(ctx context.Context, params traverser.GetParams) ([]interface{}, error)
	Concepts(ctx context.Context, params traverser.ExploreParams) ([]search.Result, error)
	SetSchemaGetter(schemaUC.SchemaGetter)
}

func configureAPI(api *operations.WeaviateAPI) http.Handler {
	go func() {
		fmt.Println(http.ListenAndServe(":6060", nil))
	}()
	ctx := context.Background()
	ctx, cancel := context.WithTimeout(ctx, 60*time.Minute)
	defer cancel()

	appState := startupRoutine(ctx)

	if appState.ServerConfig.Config.Monitoring.Enabled {
		// only monitoring tool supported at the moment is prometheus
		go func() {
			mux := http.NewServeMux()
			mux.Handle("/metrics", promhttp.Handler())
			http.ListenAndServe(":2112", mux)
		}()
	}

	err := registerModules(appState)
	if err != nil {
		appState.Logger.
			WithField("action", "startup").WithError(err).
			Fatal("modules didn't load")
	}

	// now that modules are loaded we can run the remaining config validation
	// which is module dependent
	if err := appState.ServerConfig.Config.Validate(appState.Modules); err != nil {
		appState.Logger.
			WithField("action", "startup").WithError(err).
			Fatal("invalid config")
	}

	api.ServeError = openapierrors.ServeError

	api.JSONConsumer = runtime.JSONConsumer()

	api.OidcAuth = func(token string, scopes []string) (*models.Principal, error) {
		return appState.OIDC.ValidateAndExtract(token, scopes)
	}

	api.Logger = func(msg string, args ...interface{}) {
		appState.Logger.WithField("action", "restapi_management").Infof(msg, args...)
	}

	clusterHttpClient := reasonableHttpClient()

	var vectorRepo vectorRepo
	var vectorMigrator migrate.Migrator
	var migrator migrate.Migrator
	var explorer explorer
	var schemaRepo schemaUC.Repo
	// var classifierRepo classification.Repo

	if appState.ServerConfig.Config.Monitoring.Enabled {
		promMetrics := monitoring.NewPrometheusMetrics()
		appState.Metrics = promMetrics
	}

	// TODO: configure http transport for efficient intra-cluster comm
	remoteIndexClient := clients.NewRemoteIndex(clusterHttpClient)
	repo := db.New(appState.Logger, db.Config{
<<<<<<< HEAD
		RootPath:            appState.ServerConfig.Config.Persistence.DataPath,
		QueryLimit:          appState.ServerConfig.Config.QueryDefaults.Limit,
		QueryMaximumResults: appState.ServerConfig.Config.QueryMaximumResults,
	}, remoteIndexClient, appState.Cluster, appState.Metrics) // TODO client
=======
		RootPath:                  appState.ServerConfig.Config.Persistence.DataPath,
		QueryLimit:                appState.ServerConfig.Config.QueryDefaults.Limit,
		QueryMaximumResults:       appState.ServerConfig.Config.QueryMaximumResults,
		DiskUseWarningPercentage:  appState.ServerConfig.Config.DiskUse.WarningPercentage,
		DiskUseReadOnlyPercentage: appState.ServerConfig.Config.DiskUse.ReadOnlyPercentage,
	}, remoteIndexClient, appState.Cluster) // TODO client
>>>>>>> 23c9eda5
	vectorMigrator = db.NewMigrator(repo, appState.Logger)
	vectorRepo = repo
	migrator = vectorMigrator
	explorer = traverser.NewExplorer(repo, libvectorizer.NormalizedDistance,
		appState.Logger, appState.Modules)
	schemaRepo, err = schemarepo.NewRepo(
		appState.ServerConfig.Config.Persistence.DataPath, appState.Logger)
	if err != nil {
		appState.Logger.
			WithField("action", "startup").WithError(err).
			Fatal("could not initialize schema repo")
		os.Exit(1)
	}

	localClassifierRepo, err := classifications.NewRepo(
		appState.ServerConfig.Config.Persistence.DataPath, appState.Logger)
	if err != nil {
		appState.Logger.
			WithField("action", "startup").WithError(err).
			Fatal("could not initialize classifications repo")
		os.Exit(1)
	}

	// TODO: configure http transport for efficient intra-cluster comm
	classificationsTxClient := clients.NewClusterClassifications(clusterHttpClient)
	classifierRepo := classifications.NewDistributeRepo(classificationsTxClient,
		appState.Cluster, localClassifierRepo)
	appState.ClassificationRepo = classifierRepo

	// TODO: configure http transport for efficient intra-cluster comm
	schemaTxClient := clients.NewClusterSchema(clusterHttpClient)
	schemaManager, err := schemaUC.NewManager(migrator, schemaRepo,
		appState.Logger, appState.Authorizer, appState.ServerConfig.Config,
		hnsw.ParseUserConfig, appState.Modules, inverted.ValidateConfig, appState.Modules, appState.Cluster,
		schemaTxClient)
	if err != nil {
		appState.Logger.
			WithField("action", "startup").WithError(err).
			Fatal("could not initialize schema manager")
		os.Exit(1)
	}
	appState.SchemaManager = schemaManager

	appState.RemoteIncoming = sharding.NewRemoteIndexIncoming(repo)

	go clusterapi.Serve(appState)

	vectorRepo.SetSchemaGetter(schemaManager)
	explorer.SetSchemaGetter(schemaManager)
	appState.Modules.SetSchemaGetter(schemaManager)

	err = vectorRepo.WaitForStartup(ctx)
	if err != nil {
		appState.Logger.
			WithError(err).
			WithField("action", "startup").WithError(err).
			Fatal("db didn't start up")
		os.Exit(1)
	}

	objectsManager := objects.NewManager(appState.Locks,
		schemaManager, appState.ServerConfig, appState.Logger,
		appState.Authorizer, appState.Modules, vectorRepo, appState.Modules)
	batchObjectsManager := objects.NewBatchManager(vectorRepo, appState.Modules,
		appState.Locks, schemaManager, appState.ServerConfig, appState.Logger,
		appState.Authorizer, appState.Metrics)

	objectsTraverser := traverser.NewTraverser(appState.ServerConfig, appState.Locks,
		appState.Logger, appState.Authorizer, vectorRepo, explorer, schemaManager, appState.Modules)

	classifier := classification.New(schemaManager, classifierRepo, vectorRepo, appState.Authorizer,
		appState.Logger, appState.Modules)

	updateSchemaCallback := makeUpdateSchemaCall(appState.Logger, appState, objectsTraverser)
	schemaManager.RegisterSchemaUpdateCallback(updateSchemaCallback)

	setupSchemaHandlers(api, schemaManager)
	setupObjectHandlers(api, objectsManager, appState.ServerConfig.Config, appState.Logger, appState.Modules)
	setupObjectBatchHandlers(api, batchObjectsManager)
	setupGraphQLHandlers(api, appState)
	setupMiscHandlers(api, appState.ServerConfig, schemaManager, appState.Modules)
	setupClassificationHandlers(api, classifier)

	api.ServerShutdown = func() {
		ctx, cancel := context.WithTimeout(context.Background(), 60*time.Second)
		defer cancel()

		if err := repo.Shutdown(ctx); err != nil {
			panic(err)
		}
	}
	configureServer = makeConfigureServer(appState)
	setupMiddlewares := makeSetupMiddlewares(appState)
	setupGlobalMiddleware := makeSetupGlobalMiddleware(appState)

	// while we accept an overall longer startup, e.g. due to a recovery, we
	// still want to limit the module startup context, as that's mostly service
	// discovery / dependency checking
	moduleCtx, cancel := context.WithTimeout(ctx, 120*time.Second)
	defer cancel()

	err = initModules(moduleCtx, appState)
	if err != nil {
		appState.Logger.
			WithField("action", "startup").WithError(err).
			Fatal("modules didn't initialize")
	}

	// manually update schema once
	schema := schemaManager.GetSchemaSkipAuth()
	updateSchemaCallback(schema)

	return setupGlobalMiddleware(api.Serve(setupMiddlewares))
}

// TODO: Split up and don't write into global variables. Instead return an appState
func startupRoutine(ctx context.Context) *state.State {
	appState := &state.State{}

	logger := logger()
	appState.Logger = logger

	logger.WithField("action", "startup").WithField("startup_time_left", timeTillDeadline(ctx)).
		Debug("created startup context, nothing done so far")

	// Load the config using the flags
	serverConfig := &config.WeaviateConfig{}
	appState.ServerConfig = serverConfig
	err := serverConfig.LoadConfig(connectorOptionGroup, logger)
	if err != nil {
		logger.WithField("action", "startup").WithError(err).Error("could not load config")
		logger.Exit(1)
	}

	logger.WithFields(logrus.Fields{
		"action":                    "startup",
		"default_vectorizer_module": serverConfig.Config.DefaultVectorizerModule,
	}).Infof("the default vectorizer modules is set to %q, as a result all new "+
		"schema classes without an explicit vectorizer setting, will use this "+
		"vectorizer", serverConfig.Config.DefaultVectorizerModule)

	logger.WithFields(logrus.Fields{
		"action":              "startup",
		"auto_schema_enabled": serverConfig.Config.AutoSchema.Enabled,
	}).Infof("auto schema enabled setting is set to \"%v\"", serverConfig.Config.AutoSchema.Enabled)

	logger.WithField("action", "startup").WithField("startup_time_left", timeTillDeadline(ctx)).
		Debug("config loaded")

	appState.OIDC = configureOIDC(appState)
	appState.AnonymousAccess = configureAnonymousAccess(appState)
	appState.Authorizer = configureAuthorizer(appState)

	logger.WithField("action", "startup").WithField("startup_time_left", timeTillDeadline(ctx)).
		Debug("configured OIDC and anonymous access client")

	appState.Locks = &dummyLock{}

	logger.WithField("action", "startup").WithField("startup_time_left", timeTillDeadline(ctx)).
		Debug("initialized schema")

	clusterState, err := cluster.Init(serverConfig.Config.Cluster, logger)
	if err != nil {
		logger.WithField("action", "startup").WithError(err).
			Error("could not init cluster state")
		logger.Exit(1)
	}

	appState.Cluster = clusterState

	appState.Logger.
		WithField("action", "startup").
		Debug("startup routine complete")

	return appState
}

// logger does not parse the regular config object, as logging needs to be
// configured before the configuration is even loaded/parsed. We are thus
// "manually" reading the desired env vars and set reasonable defaults if they
// are not set.
//
// Defaults to log level info and json format
func logger() *logrus.Logger {
	logger := logrus.New()
	if os.Getenv("LOG_FORMAT") != "text" {
		logger.SetFormatter(&logrus.JSONFormatter{})
	}
	switch os.Getenv("LOG_LEVEL") {
	case "debug":
		logger.SetLevel(logrus.DebugLevel)
	case "trace":
		logger.SetLevel(logrus.TraceLevel)
	default:
		logger.SetLevel(logrus.InfoLevel)
	}

	return logger
}

type dummyLock struct{}

func (d *dummyLock) LockConnector() (func() error, error) {
	return func() error { return nil }, nil
}

func (d *dummyLock) LockSchema() (func() error, error) {
	return func() error { return nil }, nil
}

// everything hard-coded right now, to be made dynmaic (from go plugins later)
func registerModules(appState *state.State) error {
	appState.Logger.
		WithField("action", "startup").
		Debug("start registering modules")

	appState.Modules = modules.NewProvider()

	enabledModules := map[string]bool{}
	if len(appState.ServerConfig.Config.EnableModules) > 0 {
		modules := strings.Split(appState.ServerConfig.Config.EnableModules, ",")
		for _, module := range modules {
			enabledModules[strings.TrimSpace(module)] = true
		}
	}

	if _, ok := enabledModules["text2vec-contextionary"]; ok {
		appState.Modules.Register(modcontextionary.New())
		appState.Logger.
			WithField("action", "startup").
			WithField("module", "text2vec-contextionary").
			Debug("enabled module")
	}

	if _, ok := enabledModules["text2vec-transformers"]; ok {
		appState.Modules.Register(modtransformers.New())
		appState.Logger.
			WithField("action", "startup").
			WithField("module", "text2vec-transformers").
			Debug("enabled module")
	}

	if _, ok := enabledModules["qna-transformers"]; ok {
		appState.Modules.Register(modqna.New())
		appState.Logger.
			WithField("action", "startup").
			WithField("module", "qna-transformers").
			Debug("enabled module")
	}

	if _, ok := enabledModules["img2vec-neural"]; ok {
		appState.Modules.Register(modimage.New())
		appState.Logger.
			WithField("action", "startup").
			WithField("module", "img2vec-neural").
			Debug("enabled module")
	}

	if _, ok := enabledModules["ner-transformers"]; ok {
		appState.Modules.Register(modner.New())
		appState.Logger.
			WithField("action", "startup").
			WithField("module", "ner-transformers").
			Debug("enabled module")
	}

	if _, ok := enabledModules["text-spellcheck"]; ok {
		appState.Modules.Register(modspellcheck.New())
		appState.Logger.
			WithField("action", "startup").
			WithField("module", "text-spellcheck").
			Debug("enabled module")
	}

	if _, ok := enabledModules["multi2vec-clip"]; ok {
		appState.Modules.Register(modclip.New())
		appState.Logger.
			WithField("action", "startup").
			WithField("module", "multi2vec-clip").
			Debug("enabled module")
	}

	if _, ok := enabledModules["text2vec-openai"]; ok {
		appState.Modules.Register(modopenai.New())
		appState.Logger.
			WithField("action", "startup").
			WithField("module", "text2vec-openai").
			Debug("enabled module")
	}

	appState.Logger.
		WithField("action", "startup").
		Debug("completed registering modules")

	return nil
}

func initModules(ctx context.Context, appState *state.State) error {
	storageProvider, err := modulestorage.NewRepo(
		appState.ServerConfig.Config.Persistence.DataPath, appState.Logger)
	if err != nil {
		return errors.Wrap(err, "init storage provider")
	}

	// TODO: gh-1481 don't pass entire appState in, but only what's needed. Probably only
	// config?
	moduleParams := moduletools.NewInitParams(storageProvider, appState,
		appState.Logger)

	appState.Logger.
		WithField("action", "startup").
		Debug("start initializing modules")
	if err := appState.Modules.Init(ctx, moduleParams, appState.Logger); err != nil {
		return errors.Wrap(err, "init modules")
	}

	appState.Logger.
		WithField("action", "startup").
		Debug("finished initializing modules")

	return nil
}

func reasonableHttpClient() *http.Client {
	t := &http.Transport{
		Proxy: http.ProxyFromEnvironment,
		DialContext: (&net.Dialer{
			Timeout:   30 * time.Second,
			KeepAlive: 120 * time.Second,
		}).DialContext,
		MaxIdleConnsPerHost:   100,
		MaxIdleConns:          100,
		IdleConnTimeout:       90 * time.Second,
		TLSHandshakeTimeout:   10 * time.Second,
		ExpectContinueTimeout: 1 * time.Second,
	}
	return &http.Client{Transport: t}
}<|MERGE_RESOLUTION|>--- conflicted
+++ resolved
@@ -149,19 +149,12 @@
 	// TODO: configure http transport for efficient intra-cluster comm
 	remoteIndexClient := clients.NewRemoteIndex(clusterHttpClient)
 	repo := db.New(appState.Logger, db.Config{
-<<<<<<< HEAD
-		RootPath:            appState.ServerConfig.Config.Persistence.DataPath,
-		QueryLimit:          appState.ServerConfig.Config.QueryDefaults.Limit,
-		QueryMaximumResults: appState.ServerConfig.Config.QueryMaximumResults,
-	}, remoteIndexClient, appState.Cluster, appState.Metrics) // TODO client
-=======
 		RootPath:                  appState.ServerConfig.Config.Persistence.DataPath,
 		QueryLimit:                appState.ServerConfig.Config.QueryDefaults.Limit,
 		QueryMaximumResults:       appState.ServerConfig.Config.QueryMaximumResults,
 		DiskUseWarningPercentage:  appState.ServerConfig.Config.DiskUse.WarningPercentage,
 		DiskUseReadOnlyPercentage: appState.ServerConfig.Config.DiskUse.ReadOnlyPercentage,
-	}, remoteIndexClient, appState.Cluster) // TODO client
->>>>>>> 23c9eda5
+	}, remoteIndexClient, appState.Cluster, appState.Metrics) // TODO client
 	vectorMigrator = db.NewMigrator(repo, appState.Logger)
 	vectorRepo = repo
 	migrator = vectorMigrator
