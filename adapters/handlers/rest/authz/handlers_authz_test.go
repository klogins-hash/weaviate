//                           _       _
// __      _____  __ ___   ___  __ _| |_ ___
// \ \ /\ / / _ \/ _` \ \ / / |/ _` | __/ _ \
//  \ V  V /  __/ (_| |\ V /| | (_| | ||  __/
//   \_/\_/ \___|\__,_| \_/ |_|\__,_|\__\___|
//
//  Copyright © 2016 - 2024 Weaviate B.V. All rights reserved.
//
//  CONTACT: hello@weaviate.io
//

package authz

import (
	"errors"
	"testing"

	"github.com/sirupsen/logrus/hooks/test"
	"github.com/stretchr/testify/assert"

	"github.com/weaviate/weaviate/entities/models"
	"github.com/weaviate/weaviate/usecases/auth/authorization"
<<<<<<< HEAD
	authZmocks "github.com/weaviate/weaviate/usecases/auth/authorization/mocks"
=======
>>>>>>> 188b64a0
)

func TestAuthorizeRoleScopes(t *testing.T) {
	type testCase struct {
		name           string
		principal      *models.Principal
		originalVerb   string
		policies       []authorization.Policy
		roleName       string
<<<<<<< HEAD
		authorizeSetup func(*authZmocks.Authorizer)
=======
		authorizeSetup func(*authorization.MockAuthorizer)
>>>>>>> 188b64a0
		expectedError  string
	}
	tests := []testCase{
		{
			name:         "has full role management permissions",
			principal:    &models.Principal{Username: "admin"},
			originalVerb: authorization.CREATE,
			policies: []authorization.Policy{
				{Resource: "collections/ABC", Verb: authorization.READ},
			},
			roleName: "newRole",
<<<<<<< HEAD
			authorizeSetup: func(a *authZmocks.Authorizer) {
=======
			authorizeSetup: func(a *authorization.MockAuthorizer) {
>>>>>>> 188b64a0
				// First call succeeds - has full permissions
				a.On("Authorize", &models.Principal{Username: "admin"}, authorization.VerbWithScope(authorization.CREATE, authorization.ROLE_SCOPE_ALL), authorization.Roles("newRole")[0]).
					Return(nil).Once()
			},
			expectedError: "",
		},
		{
			name:         "has role scope match and all required permissions",
			principal:    &models.Principal{Username: "user"},
			originalVerb: authorization.CREATE,
			policies: []authorization.Policy{
				{Resource: "collections/ABC", Verb: authorization.READ},
			},
			roleName: "newRole",
<<<<<<< HEAD
			authorizeSetup: func(a *authZmocks.Authorizer) {
=======
			authorizeSetup: func(a *authorization.MockAuthorizer) {
>>>>>>> 188b64a0
				// First call fails - no full permissions
				a.On("Authorize", &models.Principal{Username: "user"}, authorization.VerbWithScope(authorization.CREATE, authorization.ROLE_SCOPE_ALL), authorization.Roles("newRole")[0]).
					Return(errors.New("no full permissions")).Once()
				// Second call succeeds - has role scope match
				a.On("Authorize", &models.Principal{Username: "user"}, authorization.VerbWithScope(authorization.CREATE, authorization.ROLE_SCOPE_MATCH), authorization.Roles("newRole")[0]).
					Return(nil).Once()
				// Third call succeeds - has required permission
				a.On("AuthorizeSilent", &models.Principal{Username: "user"}, authorization.READ, "collections/ABC").
					Return(nil).Once()
			},
			expectedError: "",
		},
		{
			name:         "has role scope match but missing required permissions",
			principal:    &models.Principal{Username: "user"},
			originalVerb: authorization.CREATE,
			policies: []authorization.Policy{
				{Resource: "collections/ABC", Verb: authorization.READ},
				{Resource: "collections/XYZ", Verb: authorization.UPDATE},
			},
			roleName: "newRole",
<<<<<<< HEAD
			authorizeSetup: func(a *authZmocks.Authorizer) {
=======
			authorizeSetup: func(a *authorization.MockAuthorizer) {
>>>>>>> 188b64a0
				// First call fails - no full permissions
				a.On("Authorize", &models.Principal{Username: "user"}, authorization.VerbWithScope(authorization.CREATE, authorization.ROLE_SCOPE_ALL), authorization.Roles("newRole")[0]).
					Return(errors.New("no full permissions")).Once()
				// Second call succeeds - has role scope match
				a.On("Authorize", &models.Principal{Username: "user"}, authorization.VerbWithScope(authorization.CREATE, authorization.ROLE_SCOPE_MATCH), authorization.Roles("newRole")[0]).
					Return(nil).Once()
				// Third call succeeds - has first permission
				a.On("AuthorizeSilent", &models.Principal{Username: "user"}, authorization.READ, "collections/ABC").
					Return(nil).Once()
				// Fourth call fails - missing second permission
				a.On("AuthorizeSilent", &models.Principal{Username: "user"}, authorization.UPDATE, "collections/XYZ").
					Return(errors.New("missing write permission")).Once()
			},
			expectedError: "missing write permission",
		},
		{
			name:         "has neither full management nor role scope match",
			principal:    &models.Principal{Username: "user"},
			originalVerb: authorization.CREATE,
			policies: []authorization.Policy{
				{Resource: "collections/ABC", Verb: authorization.READ},
			},
			roleName: "newRole",
<<<<<<< HEAD
			authorizeSetup: func(a *authZmocks.Authorizer) {
=======
			authorizeSetup: func(a *authorization.MockAuthorizer) {
>>>>>>> 188b64a0
				// First call fails - no full permissions
				a.On("Authorize", &models.Principal{Username: "user"}, authorization.VerbWithScope(authorization.CREATE, authorization.ROLE_SCOPE_ALL), authorization.Roles("newRole")[0]).
					Return(errors.New("no full permissions")).Once()
				// Second call fails - no role scope match
				a.On("Authorize", &models.Principal{Username: "user"}, authorization.VerbWithScope(authorization.CREATE, authorization.ROLE_SCOPE_MATCH), authorization.Roles("newRole")[0]).
					Return(errors.New("no role scope match")).Once()
			},
			expectedError: "can only create roles with less or equal permissions as the current user: no role scope match",
		},
		{
			name:         "has full role management permissions for update",
			principal:    &models.Principal{Username: "admin"},
			originalVerb: authorization.UPDATE,
			policies: []authorization.Policy{
				{Resource: "collections/ABC", Verb: authorization.READ},
			},
			roleName: "existingRole",
<<<<<<< HEAD
			authorizeSetup: func(a *authZmocks.Authorizer) {
=======
			authorizeSetup: func(a *authorization.MockAuthorizer) {
>>>>>>> 188b64a0
				// First call succeeds - has full permissions
				a.On("Authorize", &models.Principal{Username: "admin"}, authorization.VerbWithScope(authorization.UPDATE, authorization.ROLE_SCOPE_ALL), authorization.Roles("existingRole")[0]).
					Return(nil).Once()
			},
			expectedError: "",
		},
		{
			name:         "has role scope match and all required permissions for update",
			principal:    &models.Principal{Username: "user"},
			originalVerb: authorization.UPDATE,
			policies: []authorization.Policy{
				{Resource: "collections/ABC", Verb: authorization.READ},
			},
			roleName: "existingRole",
<<<<<<< HEAD
			authorizeSetup: func(a *authZmocks.Authorizer) {
=======
			authorizeSetup: func(a *authorization.MockAuthorizer) {
>>>>>>> 188b64a0
				// First call fails - no full permissions
				a.On("Authorize", &models.Principal{Username: "user"}, authorization.VerbWithScope(authorization.UPDATE, authorization.ROLE_SCOPE_ALL), authorization.Roles("existingRole")[0]).
					Return(errors.New("no full permissions")).Once()
				// Second call succeeds - has role scope match
				a.On("Authorize", &models.Principal{Username: "user"}, authorization.VerbWithScope(authorization.UPDATE, authorization.ROLE_SCOPE_MATCH), authorization.Roles("existingRole")[0]).
					Return(nil).Once()
				// Third call succeeds - has required permission
				a.On("AuthorizeSilent", &models.Principal{Username: "user"}, authorization.READ, "collections/ABC").
					Return(nil).Once()
			},
			expectedError: "",
		},
		{
			name:         "has role scope match but missing some required permissions for update",
			principal:    &models.Principal{Username: "user"},
			originalVerb: authorization.UPDATE,
			policies: []authorization.Policy{
				{Resource: "collections/ABC", Verb: authorization.READ},
				{Resource: "collections/XYZ", Verb: authorization.DELETE},
			},
			roleName: "existingRole",
<<<<<<< HEAD
			authorizeSetup: func(a *authZmocks.Authorizer) {
=======
			authorizeSetup: func(a *authorization.MockAuthorizer) {
>>>>>>> 188b64a0
				// First call fails - no full permissions
				a.On("Authorize", &models.Principal{Username: "user"}, authorization.VerbWithScope(authorization.UPDATE, authorization.ROLE_SCOPE_ALL), authorization.Roles("existingRole")[0]).
					Return(errors.New("no full permissions")).Once()
				// Second call succeeds - has role scope match
				a.On("Authorize", &models.Principal{Username: "user"}, authorization.VerbWithScope(authorization.UPDATE, authorization.ROLE_SCOPE_MATCH), authorization.Roles("existingRole")[0]).
					Return(nil).Once()
				// Third call succeeds - has first permission
				a.On("AuthorizeSilent", &models.Principal{Username: "user"}, authorization.READ, "collections/ABC").
					Return(nil).Once()
				// Fourth call fails - missing delete permission
				a.On("AuthorizeSilent", &models.Principal{Username: "user"}, authorization.DELETE, "collections/XYZ").
					Return(errors.New("missing delete permission")).Once()
			},
			expectedError: "missing delete permission",
		},
		{
			name:         "has neither full management nor role scope match for update",
			principal:    &models.Principal{Username: "user"},
			originalVerb: authorization.UPDATE,
			policies: []authorization.Policy{
				{Resource: "collections/ABC", Verb: authorization.READ},
			},
			roleName: "existingRole",
<<<<<<< HEAD
			authorizeSetup: func(a *authZmocks.Authorizer) {
=======
			authorizeSetup: func(a *authorization.MockAuthorizer) {
>>>>>>> 188b64a0
				// First call fails - no full permissions
				a.On("Authorize", &models.Principal{Username: "user"}, authorization.VerbWithScope(authorization.UPDATE, authorization.ROLE_SCOPE_ALL), authorization.Roles("existingRole")[0]).
					Return(errors.New("no full permissions")).Once()
				// Second call fails - no role scope match
				a.On("Authorize", &models.Principal{Username: "user"}, authorization.VerbWithScope(authorization.UPDATE, authorization.ROLE_SCOPE_MATCH), authorization.Roles("existingRole")[0]).
					Return(errors.New("no role scope match")).Once()
			},
			expectedError: "can only create roles with less or equal permissions as the current user: no role scope match",
		},
		{
			name:         "has full role management permissions for delete",
			principal:    &models.Principal{Username: "admin"},
			originalVerb: authorization.DELETE,
			policies:     []authorization.Policy{},
			roleName:     "existingRole",
<<<<<<< HEAD
			authorizeSetup: func(a *authZmocks.Authorizer) {
=======
			authorizeSetup: func(a *authorization.MockAuthorizer) {
>>>>>>> 188b64a0
				// First call succeeds - has full permissions
				a.On("Authorize", &models.Principal{Username: "admin"}, authorization.VerbWithScope(authorization.DELETE, authorization.ROLE_SCOPE_ALL), authorization.Roles("existingRole")[0]).
					Return(nil).Once()
			},
			expectedError: "",
		},
		{
			name:         "has role scope match for delete",
			principal:    &models.Principal{Username: "user"},
			originalVerb: authorization.DELETE,
			policies:     []authorization.Policy{},
			roleName:     "existingRole",
<<<<<<< HEAD
			authorizeSetup: func(a *authZmocks.Authorizer) {
=======
			authorizeSetup: func(a *authorization.MockAuthorizer) {
>>>>>>> 188b64a0
				// First call fails - no full permissions
				a.On("Authorize", &models.Principal{Username: "user"}, authorization.VerbWithScope(authorization.DELETE, authorization.ROLE_SCOPE_ALL), authorization.Roles("existingRole")[0]).
					Return(errors.New("no full permissions")).Once()
				// Second call succeeds - has role scope match
				a.On("Authorize", &models.Principal{Username: "user"}, authorization.VerbWithScope(authorization.DELETE, authorization.ROLE_SCOPE_MATCH), authorization.Roles("existingRole")[0]).
					Return(nil).Once()
			},
			expectedError: "",
		},
		{
			name:         "has role scope match but missing permissions for delete",
			principal:    &models.Principal{Username: "user"},
			originalVerb: authorization.DELETE,
			policies: []authorization.Policy{
				{Resource: "collections/ABC", Verb: authorization.READ},
				{Resource: "collections/XYZ", Verb: authorization.DELETE},
			},
			roleName: "existingRole",
<<<<<<< HEAD
			authorizeSetup: func(a *authZmocks.Authorizer) {
=======
			authorizeSetup: func(a *authorization.MockAuthorizer) {
>>>>>>> 188b64a0
				// First call fails - no full permissions
				a.On("Authorize", &models.Principal{Username: "user"}, authorization.VerbWithScope(authorization.DELETE, authorization.ROLE_SCOPE_ALL), authorization.Roles("existingRole")[0]).
					Return(errors.New("no full permissions")).Once()
				// Second call succeeds - has role scope match
				a.On("Authorize", &models.Principal{Username: "user"}, authorization.VerbWithScope(authorization.DELETE, authorization.ROLE_SCOPE_MATCH), authorization.Roles("existingRole")[0]).
					Return(nil).Once()
				// Third call succeeds - has first permission
				a.On("AuthorizeSilent", &models.Principal{Username: "user"}, authorization.READ, "collections/ABC").
					Return(nil).Once()
				// Fourth call fails - missing delete permission
				a.On("AuthorizeSilent", &models.Principal{Username: "user"}, authorization.DELETE, "collections/XYZ").
					Return(errors.New("missing delete permission")).Once()
			},
			expectedError: "missing delete permission",
		},
		{
			name:         "get role fails during delete",
			principal:    &models.Principal{Username: "user"},
			originalVerb: authorization.DELETE,
			policies:     nil,
			roleName:     "existingRole",
<<<<<<< HEAD
			authorizeSetup: func(a *authZmocks.Authorizer) {
=======
			authorizeSetup: func(a *authorization.MockAuthorizer) {
>>>>>>> 188b64a0
				// First call fails - no full permissions
				a.On("Authorize", &models.Principal{Username: "user"}, authorization.VerbWithScope(authorization.DELETE, authorization.ROLE_SCOPE_ALL), authorization.Roles("existingRole")[0]).
					Return(errors.New("no full permissions")).Once()
				// Second call succeeds - has role scope match
				a.On("Authorize", &models.Principal{Username: "user"}, authorization.VerbWithScope(authorization.DELETE, authorization.ROLE_SCOPE_MATCH), authorization.Roles("existingRole")[0]).
					Return(nil).Once()
			},
			expectedError: "",
		},
	}

	for _, tt := range tests {
		t.Run(tt.name, func(t *testing.T) {
<<<<<<< HEAD
			authorizer := authZmocks.NewAuthorizer(t)
=======
			authorizer := authorization.NewMockAuthorizer(t)
>>>>>>> 188b64a0
			logger, _ := test.NewNullLogger()

			if tt.authorizeSetup != nil {
				tt.authorizeSetup(authorizer)
			}

			h := &authZHandlers{
				authorizer: authorizer,
				logger:     logger,
			}

			err := h.authorizeRoleScopes(tt.principal, tt.originalVerb, tt.policies, tt.roleName)

			if tt.expectedError == "" {
				assert.NoError(t, err)
			} else {
				assert.ErrorContains(t, err, tt.expectedError)
			}

			authorizer.AssertExpectations(t)
		})
	}
}<|MERGE_RESOLUTION|>--- conflicted
+++ resolved
@@ -20,10 +20,6 @@
 
 	"github.com/weaviate/weaviate/entities/models"
 	"github.com/weaviate/weaviate/usecases/auth/authorization"
-<<<<<<< HEAD
-	authZmocks "github.com/weaviate/weaviate/usecases/auth/authorization/mocks"
-=======
->>>>>>> 188b64a0
 )
 
 func TestAuthorizeRoleScopes(t *testing.T) {
@@ -33,11 +29,7 @@
 		originalVerb   string
 		policies       []authorization.Policy
 		roleName       string
-<<<<<<< HEAD
-		authorizeSetup func(*authZmocks.Authorizer)
-=======
 		authorizeSetup func(*authorization.MockAuthorizer)
->>>>>>> 188b64a0
 		expectedError  string
 	}
 	tests := []testCase{
@@ -49,11 +41,7 @@
 				{Resource: "collections/ABC", Verb: authorization.READ},
 			},
 			roleName: "newRole",
-<<<<<<< HEAD
-			authorizeSetup: func(a *authZmocks.Authorizer) {
-=======
-			authorizeSetup: func(a *authorization.MockAuthorizer) {
->>>>>>> 188b64a0
+			authorizeSetup: func(a *authorization.MockAuthorizer) {
 				// First call succeeds - has full permissions
 				a.On("Authorize", &models.Principal{Username: "admin"}, authorization.VerbWithScope(authorization.CREATE, authorization.ROLE_SCOPE_ALL), authorization.Roles("newRole")[0]).
 					Return(nil).Once()
@@ -68,11 +56,7 @@
 				{Resource: "collections/ABC", Verb: authorization.READ},
 			},
 			roleName: "newRole",
-<<<<<<< HEAD
-			authorizeSetup: func(a *authZmocks.Authorizer) {
-=======
-			authorizeSetup: func(a *authorization.MockAuthorizer) {
->>>>>>> 188b64a0
+			authorizeSetup: func(a *authorization.MockAuthorizer) {
 				// First call fails - no full permissions
 				a.On("Authorize", &models.Principal{Username: "user"}, authorization.VerbWithScope(authorization.CREATE, authorization.ROLE_SCOPE_ALL), authorization.Roles("newRole")[0]).
 					Return(errors.New("no full permissions")).Once()
@@ -94,11 +78,7 @@
 				{Resource: "collections/XYZ", Verb: authorization.UPDATE},
 			},
 			roleName: "newRole",
-<<<<<<< HEAD
-			authorizeSetup: func(a *authZmocks.Authorizer) {
-=======
-			authorizeSetup: func(a *authorization.MockAuthorizer) {
->>>>>>> 188b64a0
+			authorizeSetup: func(a *authorization.MockAuthorizer) {
 				// First call fails - no full permissions
 				a.On("Authorize", &models.Principal{Username: "user"}, authorization.VerbWithScope(authorization.CREATE, authorization.ROLE_SCOPE_ALL), authorization.Roles("newRole")[0]).
 					Return(errors.New("no full permissions")).Once()
@@ -122,11 +102,7 @@
 				{Resource: "collections/ABC", Verb: authorization.READ},
 			},
 			roleName: "newRole",
-<<<<<<< HEAD
-			authorizeSetup: func(a *authZmocks.Authorizer) {
-=======
-			authorizeSetup: func(a *authorization.MockAuthorizer) {
->>>>>>> 188b64a0
+			authorizeSetup: func(a *authorization.MockAuthorizer) {
 				// First call fails - no full permissions
 				a.On("Authorize", &models.Principal{Username: "user"}, authorization.VerbWithScope(authorization.CREATE, authorization.ROLE_SCOPE_ALL), authorization.Roles("newRole")[0]).
 					Return(errors.New("no full permissions")).Once()
@@ -144,11 +120,7 @@
 				{Resource: "collections/ABC", Verb: authorization.READ},
 			},
 			roleName: "existingRole",
-<<<<<<< HEAD
-			authorizeSetup: func(a *authZmocks.Authorizer) {
-=======
-			authorizeSetup: func(a *authorization.MockAuthorizer) {
->>>>>>> 188b64a0
+			authorizeSetup: func(a *authorization.MockAuthorizer) {
 				// First call succeeds - has full permissions
 				a.On("Authorize", &models.Principal{Username: "admin"}, authorization.VerbWithScope(authorization.UPDATE, authorization.ROLE_SCOPE_ALL), authorization.Roles("existingRole")[0]).
 					Return(nil).Once()
@@ -163,11 +135,7 @@
 				{Resource: "collections/ABC", Verb: authorization.READ},
 			},
 			roleName: "existingRole",
-<<<<<<< HEAD
-			authorizeSetup: func(a *authZmocks.Authorizer) {
-=======
-			authorizeSetup: func(a *authorization.MockAuthorizer) {
->>>>>>> 188b64a0
+			authorizeSetup: func(a *authorization.MockAuthorizer) {
 				// First call fails - no full permissions
 				a.On("Authorize", &models.Principal{Username: "user"}, authorization.VerbWithScope(authorization.UPDATE, authorization.ROLE_SCOPE_ALL), authorization.Roles("existingRole")[0]).
 					Return(errors.New("no full permissions")).Once()
@@ -189,11 +157,7 @@
 				{Resource: "collections/XYZ", Verb: authorization.DELETE},
 			},
 			roleName: "existingRole",
-<<<<<<< HEAD
-			authorizeSetup: func(a *authZmocks.Authorizer) {
-=======
-			authorizeSetup: func(a *authorization.MockAuthorizer) {
->>>>>>> 188b64a0
+			authorizeSetup: func(a *authorization.MockAuthorizer) {
 				// First call fails - no full permissions
 				a.On("Authorize", &models.Principal{Username: "user"}, authorization.VerbWithScope(authorization.UPDATE, authorization.ROLE_SCOPE_ALL), authorization.Roles("existingRole")[0]).
 					Return(errors.New("no full permissions")).Once()
@@ -217,11 +181,7 @@
 				{Resource: "collections/ABC", Verb: authorization.READ},
 			},
 			roleName: "existingRole",
-<<<<<<< HEAD
-			authorizeSetup: func(a *authZmocks.Authorizer) {
-=======
-			authorizeSetup: func(a *authorization.MockAuthorizer) {
->>>>>>> 188b64a0
+			authorizeSetup: func(a *authorization.MockAuthorizer) {
 				// First call fails - no full permissions
 				a.On("Authorize", &models.Principal{Username: "user"}, authorization.VerbWithScope(authorization.UPDATE, authorization.ROLE_SCOPE_ALL), authorization.Roles("existingRole")[0]).
 					Return(errors.New("no full permissions")).Once()
@@ -237,11 +197,7 @@
 			originalVerb: authorization.DELETE,
 			policies:     []authorization.Policy{},
 			roleName:     "existingRole",
-<<<<<<< HEAD
-			authorizeSetup: func(a *authZmocks.Authorizer) {
-=======
-			authorizeSetup: func(a *authorization.MockAuthorizer) {
->>>>>>> 188b64a0
+			authorizeSetup: func(a *authorization.MockAuthorizer) {
 				// First call succeeds - has full permissions
 				a.On("Authorize", &models.Principal{Username: "admin"}, authorization.VerbWithScope(authorization.DELETE, authorization.ROLE_SCOPE_ALL), authorization.Roles("existingRole")[0]).
 					Return(nil).Once()
@@ -254,11 +210,7 @@
 			originalVerb: authorization.DELETE,
 			policies:     []authorization.Policy{},
 			roleName:     "existingRole",
-<<<<<<< HEAD
-			authorizeSetup: func(a *authZmocks.Authorizer) {
-=======
-			authorizeSetup: func(a *authorization.MockAuthorizer) {
->>>>>>> 188b64a0
+			authorizeSetup: func(a *authorization.MockAuthorizer) {
 				// First call fails - no full permissions
 				a.On("Authorize", &models.Principal{Username: "user"}, authorization.VerbWithScope(authorization.DELETE, authorization.ROLE_SCOPE_ALL), authorization.Roles("existingRole")[0]).
 					Return(errors.New("no full permissions")).Once()
@@ -277,11 +229,7 @@
 				{Resource: "collections/XYZ", Verb: authorization.DELETE},
 			},
 			roleName: "existingRole",
-<<<<<<< HEAD
-			authorizeSetup: func(a *authZmocks.Authorizer) {
-=======
-			authorizeSetup: func(a *authorization.MockAuthorizer) {
->>>>>>> 188b64a0
+			authorizeSetup: func(a *authorization.MockAuthorizer) {
 				// First call fails - no full permissions
 				a.On("Authorize", &models.Principal{Username: "user"}, authorization.VerbWithScope(authorization.DELETE, authorization.ROLE_SCOPE_ALL), authorization.Roles("existingRole")[0]).
 					Return(errors.New("no full permissions")).Once()
@@ -303,11 +251,7 @@
 			originalVerb: authorization.DELETE,
 			policies:     nil,
 			roleName:     "existingRole",
-<<<<<<< HEAD
-			authorizeSetup: func(a *authZmocks.Authorizer) {
-=======
-			authorizeSetup: func(a *authorization.MockAuthorizer) {
->>>>>>> 188b64a0
+			authorizeSetup: func(a *authorization.MockAuthorizer) {
 				// First call fails - no full permissions
 				a.On("Authorize", &models.Principal{Username: "user"}, authorization.VerbWithScope(authorization.DELETE, authorization.ROLE_SCOPE_ALL), authorization.Roles("existingRole")[0]).
 					Return(errors.New("no full permissions")).Once()
@@ -321,11 +265,7 @@
 
 	for _, tt := range tests {
 		t.Run(tt.name, func(t *testing.T) {
-<<<<<<< HEAD
-			authorizer := authZmocks.NewAuthorizer(t)
-=======
 			authorizer := authorization.NewMockAuthorizer(t)
->>>>>>> 188b64a0
 			logger, _ := test.NewNullLogger()
 
 			if tt.authorizeSetup != nil {
