//                           _       _
// __      _____  __ ___   ___  __ _| |_ ___
// \ \ /\ / / _ \/ _` \ \ / / |/ _` | __/ _ \
//  \ V  V /  __/ (_| |\ V /| | (_| | ||  __/
//   \_/\_/ \___|\__,_| \_/ |_|\__,_|\__\___|
//
//  Copyright © 2016 - 2024 Weaviate B.V. All rights reserved.
//
//  CONTACT: hello@weaviate.io
//

package authz

import (
	"fmt"
	"testing"

	"github.com/sirupsen/logrus/hooks/test"
	"github.com/stretchr/testify/assert"
	"github.com/stretchr/testify/mock"

	"github.com/weaviate/weaviate/adapters/handlers/rest/operations/authz"
	"github.com/weaviate/weaviate/entities/models"
	"github.com/weaviate/weaviate/usecases/auth/authorization"
	"github.com/weaviate/weaviate/usecases/auth/authorization/conv"
	"github.com/weaviate/weaviate/usecases/auth/authorization/mocks"
	"github.com/weaviate/weaviate/usecases/auth/authorization/rbac/rbacconf"
	"github.com/weaviate/weaviate/usecases/config"
)

func TestRevokeRoleFromUserSuccess(t *testing.T) {
	tests := []struct {
		name              string
		principal         *models.Principal
		params            authz.RevokeRoleFromUserParams
		configuredAdmins  []string
		configuredViewers []string
	}{
		{
			name:      "successful revocation",
			principal: &models.Principal{Username: "user1"},
			params: authz.RevokeRoleFromUserParams{
				ID: "user1",
				Body: authz.RevokeRoleFromUserBody{
					Roles: []string{"testRole"},
				},
			},
		},
		{
			name: "revoke another user not configured admin role",
			params: authz.RevokeRoleFromUserParams{
				ID: "user1",
				Body: authz.RevokeRoleFromUserBody{
					Roles: []string{"admin"},
				},
			},
			configuredAdmins: []string{"testUser"},
			principal:        &models.Principal{Username: "user1"},
		},
		{
			name: "revoke another user user not configured viewer role",
			params: authz.RevokeRoleFromUserParams{
				ID: "user1",
				Body: authz.RevokeRoleFromUserBody{
					Roles: []string{"viewer"},
				},
			},
			configuredViewers: []string{"testUser"},
			principal:         &models.Principal{Username: "user1"},
		},
	}

	for _, tt := range tests {
		t.Run(tt.name, func(t *testing.T) {
			authorizer := mocks.NewAuthorizer(t)
			controller := mocks.NewController(t)
			logger, _ := test.NewNullLogger()

			authorizer.On("Authorize", tt.principal, authorization.UPDATE, authorization.Roles(tt.params.Body.Roles...)[0]).Return(nil)
			controller.On("GetRoles", tt.params.Body.Roles[0]).Return(map[string][]authorization.Policy{tt.params.Body.Roles[0]: {}}, nil)
			controller.On("RevokeRolesForUser", conv.PrefixUserName(tt.params.ID), tt.params.Body.Roles[0]).Return(nil)

			h := &authZHandlers{
				authorizer:     authorizer,
				controller:     controller,
				apiKeysConfigs: config.APIKey{Enabled: true, Users: []string{"user1"}},
				logger:         logger,
			}
			res := h.revokeRoleFromUser(tt.params, tt.principal)
			parsed, ok := res.(*authz.RevokeRoleFromUserOK)
			assert.True(t, ok)
			assert.NotNil(t, parsed)
		})
	}
}

func TestRevokeRoleFromGroupSuccess(t *testing.T) {
	tests := []struct {
		name              string
		principal         *models.Principal
		params            authz.RevokeRoleFromGroupParams
		configuredAdmins  []string
		configuredViewers []string
	}{
		{
			name:      "successful revocation",
			principal: &models.Principal{Username: "user1"},
			params: authz.RevokeRoleFromGroupParams{
				ID: "user1",
				Body: authz.RevokeRoleFromGroupBody{
					Roles: []string{"testRole"},
				},
			},
		},
		{
			name: "revoke another user not configured admin role",
			params: authz.RevokeRoleFromGroupParams{
				ID: "user1",
				Body: authz.RevokeRoleFromGroupBody{
					Roles: []string{"admin"},
				},
			},
			configuredAdmins: []string{"testUser"},
			principal:        &models.Principal{Username: "user1"},
		},
		{
			name: "revoke another user user not configured viewer role",
			params: authz.RevokeRoleFromGroupParams{
				ID: "user1",
				Body: authz.RevokeRoleFromGroupBody{
					Roles: []string{"viewer"},
				},
			},
			configuredViewers: []string{"testUser"},
			principal:         &models.Principal{Username: "user1"},
		},
	}

	for _, tt := range tests {
		t.Run(tt.name, func(t *testing.T) {
			authorizer := mocks.NewAuthorizer(t)
			controller := mocks.NewController(t)
			logger, _ := test.NewNullLogger()

			authorizer.On("Authorize", tt.principal, authorization.UPDATE, authorization.Roles(tt.params.Body.Roles...)[0]).Return(nil)
			controller.On("GetRoles", tt.params.Body.Roles[0]).Return(map[string][]authorization.Policy{tt.params.Body.Roles[0]: {}}, nil)
			controller.On("RevokeRolesForUser", conv.PrefixGroupName(tt.params.ID), tt.params.Body.Roles[0]).Return(nil)

			h := &authZHandlers{
				authorizer:     authorizer,
				controller:     controller,
				apiKeysConfigs: config.APIKey{Enabled: true, Users: []string{"user1"}},
				logger:         logger,
			}
			res := h.revokeRoleFromGroup(tt.params, tt.principal)
			parsed, ok := res.(*authz.RevokeRoleFromGroupOK)
			assert.True(t, ok)
			assert.NotNil(t, parsed)
		})
	}
}

func TestRevokeRoleFromUserBadRequest(t *testing.T) {
	type testCase struct {
		name          string
		params        authz.RevokeRoleFromUserParams
		principal     *models.Principal
		expectedError string
		existedRoles  map[string][]authorization.Policy
		callAuthZ     bool
		admins        []string
	}

	tests := []testCase{
		{
			name: "empty role",
			params: authz.RevokeRoleFromUserParams{
				ID: "testUser",
				Body: authz.RevokeRoleFromUserBody{
					Roles: []string{""},
				},
			},
			principal:     &models.Principal{Username: "user1"},
			expectedError: "one or more of the roles you want to revoke is empty",
			existedRoles:  map[string][]authorization.Policy{},
		},
		{
			name: "revoke configured root role",
			params: authz.RevokeRoleFromUserParams{
				ID: "testUser",
				Body: authz.RevokeRoleFromUserBody{
					Roles: []string{"root"},
				},
			},
			callAuthZ:     false,
			admins:        []string{"testUser"},
			principal:     &models.Principal{Username: "user1"},
			expectedError: "revoking: modifying 'root' role or changing its assignments is not allowed",
		},
	}

	for _, tt := range tests {
		t.Run(tt.name, func(t *testing.T) {
			authorizer := mocks.NewAuthorizer(t)
			controller := mocks.NewController(t)
			logger, _ := test.NewNullLogger()

			if tt.callAuthZ {
				authorizer.On("Authorize", mock.Anything, mock.Anything, mock.Anything, mock.Anything).Return(nil)
			}

			h := &authZHandlers{
				authorizer: authorizer,
				controller: controller,
				rbacconfig: rbacconf.Config{
<<<<<<< HEAD
					RootUsers: tt.admins,
					Viewers:   tt.viewers,
=======
					Admins: tt.admins,
>>>>>>> efb17379
				},
				logger: logger,
			}
			res := h.revokeRoleFromUser(tt.params, tt.principal)
			parsed, ok := res.(*authz.RevokeRoleFromUserBadRequest)
			assert.True(t, ok)

			if tt.expectedError != "" {
				assert.Contains(t, parsed.Payload.Error[0].Message, tt.expectedError)
			}
		})
	}
}

func TestRevokeRoleFromGroupBadRequest(t *testing.T) {
	type testCase struct {
		name          string
		params        authz.RevokeRoleFromGroupParams
		principal     *models.Principal
		expectedError string
		existedRoles  map[string][]authorization.Policy
		callAuthZ     bool
		admins        []string
	}

	tests := []testCase{
		{
			name: "empty role",
			params: authz.RevokeRoleFromGroupParams{
				ID: "testUser",
				Body: authz.RevokeRoleFromGroupBody{
					Roles: []string{""},
				},
			},
			principal:     &models.Principal{Username: "user1"},
			expectedError: "one or more of the roles you want to revoke is empty",
			existedRoles:  map[string][]authorization.Policy{},
		},
		{
			name: "revoke configured root role",
			params: authz.RevokeRoleFromGroupParams{
				ID: "testUser",
				Body: authz.RevokeRoleFromGroupBody{
					Roles: []string{"root"},
				},
			},
			callAuthZ:     false,
			admins:        []string{"testUser"},
			principal:     &models.Principal{Username: "user1"},
			expectedError: "revoking: modifying 'root' role or changing its assignments is not allowed",
		},
<<<<<<< HEAD
		{
			name: "revoke role from root group",
			params: authz.RevokeRoleFromGroupParams{
				ID: "admin-group",
				Body: authz.RevokeRoleFromGroupBody{
					Roles: []string{"something"},
				},
			},
			callAuthZ:     true,
			admins:        []string{"testUser"},
			principal:     &models.Principal{Username: "user1"},
			expectedError: "revoking: cannot assign or revoke from root group",
		},
		{
			name: "revoke configured viewer role",
			params: authz.RevokeRoleFromGroupParams{
				ID: "testUser",
				Body: authz.RevokeRoleFromGroupBody{
					Roles: []string{"viewer"},
				},
			},
			callAuthZ:     true,
			viewers:       []string{"testUser"},
			principal:     &models.Principal{Username: "user1"},
			expectedError: "you can not revoke configured role viewer",
		},
=======
>>>>>>> efb17379
	}

	for _, tt := range tests {
		t.Run(tt.name, func(t *testing.T) {
			authorizer := mocks.NewAuthorizer(t)
			controller := mocks.NewController(t)
			logger, _ := test.NewNullLogger()

			if tt.callAuthZ {
				authorizer.On("Authorize", mock.Anything, mock.Anything, mock.Anything, mock.Anything).Return(nil)
			}

			h := &authZHandlers{
				authorizer: authorizer,
				controller: controller,
				rbacconfig: rbacconf.Config{
<<<<<<< HEAD
					RootUsers:  tt.admins,
					Viewers:    tt.viewers,
					RootGroups: []string{"admin-group"},
=======
					Admins: tt.admins,
>>>>>>> efb17379
				},
				logger: logger,
			}
			res := h.revokeRoleFromGroup(tt.params, tt.principal)
			parsed, ok := res.(*authz.RevokeRoleFromGroupBadRequest)
			assert.True(t, ok)

			if tt.expectedError != "" {
				assert.Contains(t, parsed.Payload.Error[0].Message, tt.expectedError)
			}
		})
	}
}

func TestRevokeRoleFromUserOrUserNotFound(t *testing.T) {
	type testCase struct {
		name          string
		params        authz.RevokeRoleFromUserParams
		principal     *models.Principal
		existedRoles  map[string][]authorization.Policy
		existedUsers  []string
		callToGetRole bool
	}

	tests := []testCase{
		{
			name: "user not found",
			params: authz.RevokeRoleFromUserParams{
				ID: "user_not_exist",
				Body: authz.RevokeRoleFromUserBody{
					Roles: []string{"role1"},
				},
			},
			principal:    &models.Principal{Username: "user1"},
			existedRoles: map[string][]authorization.Policy{},
			existedUsers: []string{"user1"},
		},
		{
			name: "role not found",
			params: authz.RevokeRoleFromUserParams{
				ID: "user1",
				Body: authz.RevokeRoleFromUserBody{
					Roles: []string{"role1"},
				},
			},
			principal:     &models.Principal{Username: "user1"},
			existedRoles:  map[string][]authorization.Policy{},
			existedUsers:  []string{"user1"},
			callToGetRole: true,
		},
	}

	for _, tt := range tests {
		t.Run(tt.name, func(t *testing.T) {
			authorizer := mocks.NewAuthorizer(t)
			controller := mocks.NewController(t)
			logger, _ := test.NewNullLogger()

			authorizer.On("Authorize", tt.principal, authorization.UPDATE, mock.Anything, mock.Anything).Return(nil)

			if tt.callToGetRole {
				controller.On("GetRoles", tt.params.Body.Roles[0]).Return(tt.existedRoles, nil)
			}

			h := &authZHandlers{
				authorizer:     authorizer,
				controller:     controller,
				apiKeysConfigs: config.APIKey{Enabled: true, Users: tt.existedUsers},
				logger:         logger,
			}
			res := h.revokeRoleFromUser(tt.params, tt.principal)
			_, ok := res.(*authz.RevokeRoleFromUserNotFound)
			assert.True(t, ok)
		})
	}
}

func TestRevokeRoleFromGroupOrUserNotFound(t *testing.T) {
	type testCase struct {
		name          string
		params        authz.RevokeRoleFromGroupParams
		principal     *models.Principal
		existedRoles  map[string][]authorization.Policy
		existedUsers  []string
		callToGetRole bool
	}

	tests := []testCase{
		{
			name: "role not found",
			params: authz.RevokeRoleFromGroupParams{
				ID: "user1",
				Body: authz.RevokeRoleFromGroupBody{
					Roles: []string{"role1"},
				},
			},
			principal:     &models.Principal{Username: "user1"},
			existedRoles:  map[string][]authorization.Policy{},
			existedUsers:  []string{"user1"},
			callToGetRole: true,
		},
	}

	for _, tt := range tests {
		t.Run(tt.name, func(t *testing.T) {
			authorizer := mocks.NewAuthorizer(t)
			controller := mocks.NewController(t)
			logger, _ := test.NewNullLogger()

			authorizer.On("Authorize", tt.principal, authorization.UPDATE, mock.Anything, mock.Anything).Return(nil)

			if tt.callToGetRole {
				controller.On("GetRoles", tt.params.Body.Roles[0]).Return(tt.existedRoles, nil)
			}

			h := &authZHandlers{
				authorizer:     authorizer,
				controller:     controller,
				apiKeysConfigs: config.APIKey{Enabled: true, Users: tt.existedUsers},
				logger:         logger,
			}
			res := h.revokeRoleFromGroup(tt.params, tt.principal)
			_, ok := res.(*authz.RevokeRoleFromGroupNotFound)
			assert.True(t, ok)
		})
	}
}

func TestRevokeRoleFromUserForbidden(t *testing.T) {
	type testCase struct {
		name          string
		params        authz.RevokeRoleFromUserParams
		principal     *models.Principal
		authorizeErr  error
		expectedError string
	}

	tests := []testCase{
		{
			name: "authorization error",
			params: authz.RevokeRoleFromUserParams{
				ID: "testUser",
				Body: authz.RevokeRoleFromUserBody{
					Roles: []string{"testRole"},
				},
			},
			principal:     &models.Principal{Username: "user1"},
			authorizeErr:  fmt.Errorf("authorization error"),
			expectedError: "authorization error",
		},
	}

	for _, tt := range tests {
		t.Run(tt.name, func(t *testing.T) {
			authorizer := mocks.NewAuthorizer(t)
			controller := mocks.NewController(t)
			logger, _ := test.NewNullLogger()

			authorizer.On("Authorize", tt.principal, authorization.UPDATE, authorization.Roles(tt.params.Body.Roles...)[0]).Return(tt.authorizeErr)

			h := &authZHandlers{
				authorizer: authorizer,
				controller: controller,
				logger:     logger,
			}
			res := h.revokeRoleFromUser(tt.params, tt.principal)
			parsed, ok := res.(*authz.RevokeRoleFromUserForbidden)
			assert.True(t, ok)

			if tt.expectedError != "" {
				assert.Contains(t, parsed.Payload.Error[0].Message, tt.expectedError)
			}
		})
	}
}

func TestRevokeRoleFromGroupForbidden(t *testing.T) {
	type testCase struct {
		name          string
		params        authz.RevokeRoleFromGroupParams
		principal     *models.Principal
		authorizeErr  error
		expectedError string
	}

	tests := []testCase{
		{
			name: "authorization error",
			params: authz.RevokeRoleFromGroupParams{
				ID: "testUser",
				Body: authz.RevokeRoleFromGroupBody{
					Roles: []string{"testRole"},
				},
			},
			principal:     &models.Principal{Username: "user1"},
			authorizeErr:  fmt.Errorf("authorization error"),
			expectedError: "authorization error",
		},
	}

	for _, tt := range tests {
		t.Run(tt.name, func(t *testing.T) {
			authorizer := mocks.NewAuthorizer(t)
			controller := mocks.NewController(t)
			logger, _ := test.NewNullLogger()

			authorizer.On("Authorize", tt.principal, authorization.UPDATE, authorization.Roles(tt.params.Body.Roles...)[0]).Return(tt.authorizeErr)

			h := &authZHandlers{
				authorizer: authorizer,
				controller: controller,
				logger:     logger,
			}
			res := h.revokeRoleFromGroup(tt.params, tt.principal)
			parsed, ok := res.(*authz.RevokeRoleFromGroupForbidden)
			assert.True(t, ok)

			if tt.expectedError != "" {
				assert.Contains(t, parsed.Payload.Error[0].Message, tt.expectedError)
			}
		})
	}
}

func TestRevokeRoleFromUserInternalServerError(t *testing.T) {
	type testCase struct {
		name          string
		params        authz.RevokeRoleFromUserParams
		principal     *models.Principal
		getRolesErr   error
		revokeErr     error
		expectedError string
	}

	tests := []testCase{
		{
			name: "internal server error from revoking",
			params: authz.RevokeRoleFromUserParams{
				ID: "testUser",
				Body: authz.RevokeRoleFromUserBody{
					Roles: []string{"testRole"},
				},
			},
			principal:     &models.Principal{Username: "user1"},
			revokeErr:     fmt.Errorf("internal server error"),
			expectedError: "internal server error",
		},
		{
			name: "internal server error from getting role",
			params: authz.RevokeRoleFromUserParams{
				ID: "testUser",
				Body: authz.RevokeRoleFromUserBody{
					Roles: []string{"testRole"},
				},
			},
			principal:     &models.Principal{Username: "user1"},
			getRolesErr:   fmt.Errorf("internal server error"),
			expectedError: "internal server error",
		},
	}

	for _, tt := range tests {
		t.Run(tt.name, func(t *testing.T) {
			authorizer := mocks.NewAuthorizer(t)
			controller := mocks.NewController(t)
			logger, _ := test.NewNullLogger()

			authorizer.On("Authorize", tt.principal, authorization.UPDATE, authorization.Roles(tt.params.Body.Roles...)[0]).Return(nil)
			controller.On("GetRoles", tt.params.Body.Roles[0]).Return(map[string][]authorization.Policy{tt.params.Body.Roles[0]: {}}, tt.getRolesErr)
			if tt.getRolesErr == nil {
				controller.On("RevokeRolesForUser", conv.PrefixUserName(tt.params.ID), tt.params.Body.Roles[0]).Return(tt.revokeErr)
			}

			h := &authZHandlers{
				authorizer: authorizer,
				controller: controller,
				logger:     logger,
			}
			res := h.revokeRoleFromUser(tt.params, tt.principal)
			parsed, ok := res.(*authz.RevokeRoleFromUserInternalServerError)
			assert.True(t, ok)

			if tt.expectedError != "" {
				assert.Contains(t, parsed.Payload.Error[0].Message, tt.expectedError)
			}
		})
	}
}

func TestRevokeRoleFromGroupInternalServerError(t *testing.T) {
	type testCase struct {
		name          string
		params        authz.RevokeRoleFromGroupParams
		principal     *models.Principal
		getRolesErr   error
		revokeErr     error
		expectedError string
	}

	tests := []testCase{
		{
			name: "internal server error from revoking",
			params: authz.RevokeRoleFromGroupParams{
				ID: "testUser",
				Body: authz.RevokeRoleFromGroupBody{
					Roles: []string{"testRole"},
				},
			},
			principal:     &models.Principal{Username: "user1"},
			revokeErr:     fmt.Errorf("internal server error"),
			expectedError: "internal server error",
		},
		{
			name: "internal server error from getting role",
			params: authz.RevokeRoleFromGroupParams{
				ID: "testUser",
				Body: authz.RevokeRoleFromGroupBody{
					Roles: []string{"testRole"},
				},
			},
			principal:     &models.Principal{Username: "user1"},
			getRolesErr:   fmt.Errorf("internal server error"),
			expectedError: "internal server error",
		},
	}

	for _, tt := range tests {
		t.Run(tt.name, func(t *testing.T) {
			authorizer := mocks.NewAuthorizer(t)
			controller := mocks.NewController(t)
			logger, _ := test.NewNullLogger()

			authorizer.On("Authorize", tt.principal, authorization.UPDATE, authorization.Roles(tt.params.Body.Roles...)[0]).Return(nil)
			controller.On("GetRoles", tt.params.Body.Roles[0]).Return(map[string][]authorization.Policy{tt.params.Body.Roles[0]: {}}, tt.getRolesErr)
			if tt.getRolesErr == nil {
				controller.On("RevokeRolesForUser", conv.PrefixGroupName(tt.params.ID), tt.params.Body.Roles[0]).Return(tt.revokeErr)
			}

			h := &authZHandlers{
				authorizer: authorizer,
				controller: controller,
				logger:     logger,
			}
			res := h.revokeRoleFromGroup(tt.params, tt.principal)
			parsed, ok := res.(*authz.RevokeRoleFromGroupInternalServerError)
			assert.True(t, ok)

			if tt.expectedError != "" {
				assert.Contains(t, parsed.Payload.Error[0].Message, tt.expectedError)
			}
		})
	}
}<|MERGE_RESOLUTION|>--- conflicted
+++ resolved
@@ -213,12 +213,7 @@
 				authorizer: authorizer,
 				controller: controller,
 				rbacconfig: rbacconf.Config{
-<<<<<<< HEAD
 					RootUsers: tt.admins,
-					Viewers:   tt.viewers,
-=======
-					Admins: tt.admins,
->>>>>>> efb17379
 				},
 				logger: logger,
 			}
@@ -270,7 +265,6 @@
 			principal:     &models.Principal{Username: "user1"},
 			expectedError: "revoking: modifying 'root' role or changing its assignments is not allowed",
 		},
-<<<<<<< HEAD
 		{
 			name: "revoke role from root group",
 			params: authz.RevokeRoleFromGroupParams{
@@ -284,21 +278,6 @@
 			principal:     &models.Principal{Username: "user1"},
 			expectedError: "revoking: cannot assign or revoke from root group",
 		},
-		{
-			name: "revoke configured viewer role",
-			params: authz.RevokeRoleFromGroupParams{
-				ID: "testUser",
-				Body: authz.RevokeRoleFromGroupBody{
-					Roles: []string{"viewer"},
-				},
-			},
-			callAuthZ:     true,
-			viewers:       []string{"testUser"},
-			principal:     &models.Principal{Username: "user1"},
-			expectedError: "you can not revoke configured role viewer",
-		},
-=======
->>>>>>> efb17379
 	}
 
 	for _, tt := range tests {
@@ -315,13 +294,8 @@
 				authorizer: authorizer,
 				controller: controller,
 				rbacconfig: rbacconf.Config{
-<<<<<<< HEAD
 					RootUsers:  tt.admins,
-					Viewers:    tt.viewers,
 					RootGroups: []string{"admin-group"},
-=======
-					Admins: tt.admins,
->>>>>>> efb17379
 				},
 				logger: logger,
 			}
