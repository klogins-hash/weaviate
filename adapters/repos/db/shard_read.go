//                           _       _
// __      _____  __ ___   ___  __ _| |_ ___
// \ \ /\ / / _ \/ _` \ \ / / |/ _` | __/ _ \
//  \ V  V /  __/ (_| |\ V /| | (_| | ||  __/
//   \_/\_/ \___|\__,_| \_/ |_|\__,_|\__\___|
//
//  Copyright © 2016 - 2024 Weaviate B.V. All rights reserved.
//
//  CONTACT: hello@weaviate.io
//

package db

import (
	"bytes"
	"context"
	"encoding/binary"
	"fmt"
	"time"

	"github.com/weaviate/weaviate/entities/dto"
	enterrors "github.com/weaviate/weaviate/entities/errors"

	"github.com/go-openapi/strfmt"
	"github.com/google/uuid"
	"github.com/pkg/errors"
	"github.com/sirupsen/logrus"
	"github.com/spaolacci/murmur3"
	"github.com/weaviate/weaviate/adapters/repos/db/helpers"
	"github.com/weaviate/weaviate/adapters/repos/db/inverted"
	"github.com/weaviate/weaviate/adapters/repos/db/sorter"
	"github.com/weaviate/weaviate/adapters/repos/db/vector/common"
	"github.com/weaviate/weaviate/entities/additional"
	"github.com/weaviate/weaviate/entities/filters"
	"github.com/weaviate/weaviate/entities/multi"
	"github.com/weaviate/weaviate/entities/schema"
	"github.com/weaviate/weaviate/entities/search"
	"github.com/weaviate/weaviate/entities/searchparams"
	"github.com/weaviate/weaviate/entities/storobj"
	"github.com/weaviate/weaviate/usecases/replica"
)

var maxUUID [16]byte = [16]byte{0xff, 0xff, 0xff, 0xff, 0xff, 0xff, 0xff, 0xff, 0xff, 0xff, 0xff, 0xff, 0xff, 0xff, 0xff, 0xff}

func (s *Shard) ObjectByIDErrDeleted(ctx context.Context, id strfmt.UUID, props search.SelectProperties, additional additional.Properties) (*storobj.Object, error) {
	idBytes, err := uuid.MustParse(id.String()).MarshalBinary()
	if err != nil {
		return nil, err
	}

	bytes, err := s.store.Bucket(helpers.ObjectsBucketLSM).GetErrDeleted(idBytes)
	if err != nil {
		return nil, err
	}

	if bytes == nil {
		return nil, nil
	}

	obj, err := storobj.FromBinary(bytes)
	if err != nil {
		return nil, errors.Wrap(err, "unmarshal object")
	}

	return obj, nil
}

func (s *Shard) ObjectByID(ctx context.Context, id strfmt.UUID, props search.SelectProperties, additional additional.Properties) (*storobj.Object, error) {
	s.activityTracker.Add(1)
	idBytes, err := uuid.MustParse(id.String()).MarshalBinary()
	if err != nil {
		return nil, err
	}

	bytes, err := s.store.Bucket(helpers.ObjectsBucketLSM).Get(idBytes)
	if err != nil {
		return nil, err
	}

	if bytes == nil {
		return nil, nil
	}

	obj, err := storobj.FromBinary(bytes)
	if err != nil {
		return nil, errors.Wrap(err, "unmarshal object")
	}

	return obj, nil
}

func (s *Shard) MultiObjectByID(ctx context.Context, query []multi.Identifier) ([]*storobj.Object, error) {
	s.activityTracker.Add(1)
	objects := make([]*storobj.Object, len(query))

	ids := make([][]byte, len(query))
	for i, q := range query {
		idBytes, err := uuid.MustParse(q.ID).MarshalBinary()
		if err != nil {
			return nil, err
		}

		ids[i] = idBytes
	}

	bucket := s.store.Bucket(helpers.ObjectsBucketLSM)
	for i, id := range ids {
		bytes, err := bucket.Get(id)
		if err != nil {
			return nil, err
		}

		if bytes == nil {
			continue
		}

		obj, err := storobj.FromBinary(bytes)
		if err != nil {
			return nil, errors.Wrap(err, "unmarshal kind object")
		}
		objects[i] = obj
	}

	return objects, nil
}

func (s *Shard) ObjectDigestsByTokenRange(ctx context.Context,
	initialToken, finalToken uint64, limit int) (
	res []replica.RepairResponse, lastTokenRead uint64, err error,
) {
	bucket := s.store.Bucket(helpers.ObjectsBucketLSM)

	if int(bucket.GetSecondaryIndices()) < helpers.ObjectsBucketLSMTokenRangeSecondaryIndex {
		return nil, 0, fmt.Errorf("secondary index for token ranges not available")
	}

	cursor := bucket.CursorWithSecondaryIndex(helpers.ObjectsBucketLSMTokenRangeSecondaryIndex)
	defer cursor.Close()

	n := 0

	var objs []replica.RepairResponse

	var initialTokenBytes, finalTokenBytes [8 + 16]byte

	binary.BigEndian.PutUint64(initialTokenBytes[:], initialToken)

	binary.BigEndian.PutUint64(finalTokenBytes[:], finalToken)
	copy(finalTokenBytes[8:], maxUUID[:])

	lastTokenRead = initialToken

	for k, v := cursor.Seek(initialTokenBytes[:]); n < limit && k != nil && bytes.Compare(k, finalTokenBytes[:]) < 1; k, v = cursor.Next() {
		obj, err := storobj.FromBinary(v)
		if err != nil {
			return objs, lastTokenRead, fmt.Errorf("cannot unmarshal object: %v", err)
		}

		uuidBytes, err := uuid.MustParse(obj.ID().String()).MarshalBinary()
		if err != nil {
			return objs, lastTokenRead, fmt.Errorf("cannot unmarshal object: %v", err)
		}

		replicaObj := replica.RepairResponse{
			ID:         obj.ID().String(),
			UpdateTime: obj.LastUpdateTimeUnix(),
			// TODO: use version when supported
			Version: 0,
		}

		objs = append(objs, replicaObj)

		h := murmur3.New64()
		h.Write(uuidBytes)
		lastTokenRead = h.Sum64()

		n++
	}

	if n < limit {
		return objs, finalToken, nil
	} else if n == limit {
		return objs, lastTokenRead, storobj.ErrLimitReached
	}

	return objs, lastTokenRead, nil
}

// TODO: This does an actual read which is not really needed, if we see this
// come up in profiling, we could optimize this by adding an explicit Exists()
// on the LSMKV which only checks the bloom filters, which at least in the case
// of a true negative would be considerably faster. For a (false) positive,
// we'd still need to check, though.
func (s *Shard) Exists(ctx context.Context, id strfmt.UUID) (bool, error) {
	s.activityTracker.Add(1)
	idBytes, err := uuid.MustParse(id.String()).MarshalBinary()
	if err != nil {
		return false, err
	}

	bytes, err := s.store.Bucket(helpers.ObjectsBucketLSM).Get(idBytes)
	if err != nil {
		return false, errors.Wrap(err, "read request")
	}

	if bytes == nil {
		return false, nil
	}

	return true, nil
}

func (s *Shard) objectByIndexID(ctx context.Context, indexID uint64, acceptDeleted bool) (*storobj.Object, error) {
	keyBuf := make([]byte, 8)
	binary.LittleEndian.PutUint64(keyBuf, indexID)

	bytes, err := s.store.Bucket(helpers.ObjectsBucketLSM).
		GetBySecondary(0, keyBuf)
	if err != nil {
		return nil, err
	}

	if bytes == nil {
		return nil, storobj.NewErrNotFoundf(indexID,
			"uuid found for docID, but object is nil")
	}

	obj, err := storobj.FromBinary(bytes)
	if err != nil {
		return nil, errors.Wrap(err, "unmarshal kind object")
	}

	return obj, nil
}

func (s *Shard) vectorByIndexID(ctx context.Context, indexID uint64, targetVector string) ([]float32, error) {
	keyBuf := make([]byte, 8)
	return s.readVectorByIndexIDIntoSlice(ctx, indexID, &common.VectorSlice{Buff8: keyBuf}, targetVector)
}

func (s *Shard) readVectorByIndexIDIntoSlice(ctx context.Context, indexID uint64, container *common.VectorSlice, targetVector string) ([]float32, error) {
	binary.LittleEndian.PutUint64(container.Buff8, indexID)

	bytes, newBuff, err := s.store.Bucket(helpers.ObjectsBucketLSM).
		GetBySecondaryIntoMemory(0, container.Buff8, container.Buff)
	if err != nil {
		return nil, err
	}

	if bytes == nil {
		return nil, storobj.NewErrNotFoundf(indexID,
			"no object for doc id, it could have been deleted")
	}

	container.Buff = newBuff
	return storobj.VectorFromBinary(bytes, container.Slice, targetVector)
}

func (s *Shard) ObjectSearch(ctx context.Context, limit int, filters *filters.LocalFilter,
	keywordRanking *searchparams.KeywordRanking, sort []filters.Sort, cursor *filters.Cursor,
	additional additional.Properties, properties []string,
) ([]*storobj.Object, []float32, error) {
	var err error

	// Report slow queries if this method takes longer than expected
	startTime := time.Now()
	defer func() {
		s.slowQueryReporter.LogIfSlow(startTime, map[string]any{
			"collection": s.index.Config.ClassName,
			"shard":      s.ID(),
			"tenant":     s.tenant(),
			"query":      "ObjectSearch",
			"version":    s.versioner.Version(),
		})
	}()

	s.activityTracker.Add(1)
	if keywordRanking != nil {
		if v := s.versioner.Version(); v < 2 {
			return nil, nil, errors.Errorf(
				"shard was built with an older version of " +
					"Weaviate which does not yet support BM25 search")
		}

		var bm25objs []*storobj.Object
		var bm25count []float32
		var objs helpers.AllowList
		var filterDocIds helpers.AllowList

		if filters != nil {
			objs, err = inverted.NewSearcher(s.index.logger, s.store,
				s.index.getSchema.ReadOnlyClass, s.propertyIndices,
				s.index.classSearcher, s.index.stopwords, s.versioner.Version(),
				s.isFallbackToSearchable, s.tenant(), s.index.Config.QueryNestedRefLimit,
				s.bitmapFactory).
				DocIDs(ctx, filters, additional, s.index.Config.ClassName)
			if err != nil {
				return nil, nil, err
			}

			filterDocIds = objs
		}

		className := s.index.Config.ClassName
		bm25Config := s.index.getInvertedIndexConfig().BM25
		logger := s.index.logger.WithFields(logrus.Fields{"class": s.index.Config.ClassName, "shard": s.name})
		bm25searcher := inverted.NewBM25Searcher(bm25Config, s.store,
			s.index.getSchema.ReadOnlyClass, s.propertyIndices, s.index.classSearcher,
			s.GetPropertyLengthTracker(), logger, s.versioner.Version())
		bm25objs, bm25count, err = bm25searcher.BM25F(ctx, filterDocIds, className, limit, *keywordRanking)
		if err != nil {
			return nil, nil, err
		}

		return bm25objs, bm25count, nil
	}

	if filters == nil {
		objs, err := s.ObjectList(ctx, limit, sort,
			cursor, additional, s.index.Config.ClassName)
		return objs, nil, err
	}
	objs, err := inverted.NewSearcher(s.index.logger, s.store, s.index.getSchema.ReadOnlyClass,
		s.propertyIndices, s.index.classSearcher, s.index.stopwords, s.versioner.Version(),
		s.isFallbackToSearchable, s.tenant(), s.index.Config.QueryNestedRefLimit, s.bitmapFactory).
		Objects(ctx, limit, filters, sort, additional, s.index.Config.ClassName, properties)
	return objs, nil, err
}

func (s *Shard) VectorDistanceForQuery(ctx context.Context, docId uint64, searchVectors [][]float32, targetVectors []string) ([]float32, error) {
	if len(targetVectors) != len(searchVectors) || len(targetVectors) == 0 {
		return nil, fmt.Errorf("target vectors and search vectors must have the same non-zero length")
	}

	distances := make([]float32, len(targetVectors))
	indexes := s.VectorIndexes()
	for j, target := range targetVectors {
		index, ok := indexes[target]
		if !ok {
			return nil, fmt.Errorf("index %s not found", target)
		}
		distancer := index.QueryVectorDistancer(searchVectors[j])
		dist, err := distancer.DistanceToNode(docId)
		if err != nil {
			return nil, err
		}
		distances[j] = dist
	}
	return distances, nil
}

func (s *Shard) getIndexQueue(targetVector string) (*IndexQueue, error) {
	if s.hasTargetVectors() {
		if targetVector == "" {
			return nil, fmt.Errorf("index queue: missing target vector")
		}
		queue, ok := s.queues[targetVector]
		if !ok {
			return nil, fmt.Errorf("index queue for target vector: %s doesn't exist", targetVector)
		}
		return queue, nil
	}
	return s.queue, nil
}

<<<<<<< HEAD
func (s *Shard) ObjectVectorSearch(ctx context.Context, searchVectors [][]float32, targetVectors []string, targetDist float32, limit int, filters *filters.LocalFilter, sort []filters.Sort, groupBy *searchparams.GroupBy, additional additional.Properties, multiTargetCombination *dto.TargetCombination, properties []string) ([]*storobj.Object, []float32, error) {
=======
func (s *Shard) ObjectVectorSearch(ctx context.Context, searchVectors [][]float32, targetVectors []string, targetDist float32, limit int, filters *filters.LocalFilter, sort []filters.Sort, groupBy *searchparams.GroupBy, additional additional.Properties, targetCombination *dto.TargetCombination) ([]*storobj.Object, []float32, error) {
>>>>>>> 11f0950d
	startTime := time.Now()
	defer func() {
		s.slowQueryReporter.LogIfSlow(startTime, map[string]any{
			"collection": s.index.Config.ClassName,
			"shard":      s.ID(),
			"tenant":     s.tenant(),
			"query":      "ObjectVectorSearch",
			"version":    s.versioner.Version(),
		})
	}()

	s.activityTracker.Add(1)

	var allowList helpers.AllowList
	if filters != nil {
		beforeFilter := time.Now()
		list, err := s.buildAllowList(ctx, filters, additional)
		if err != nil {
			return nil, nil, err
		}
		allowList = list
		s.metrics.FilteredVectorFilter(time.Since(beforeFilter))
	}

	eg := enterrors.NewErrorGroupWrapper(s.index.logger)
	eg.SetLimit(_NUMCPU)
	idss := make([][]uint64, len(targetVectors))
	distss := make([][]float32, len(targetVectors))
	beforeVector := time.Now()

	for i, targetVector := range targetVectors {
		i := i
		targetVector := targetVector
		var (
			ids   []uint64
			dists []float32
		)
		eg.Go(func() error {
			queue, err := s.getIndexQueue(targetVector)
			if err != nil {
				return err
			}

			if limit < 0 {
				ids, dists, err = queue.SearchByVectorDistance(
					searchVectors[i], targetDist, s.index.Config.QueryMaximumResults, allowList)
				if err != nil {
					return errors.Wrap(err, "vector search by distance")
				}
			} else {
				ids, dists, err = queue.SearchByVector(searchVectors[i], limit, allowList)
				if err != nil {
					return errors.Wrap(err, "vector search")
				}
			}
			if len(ids) == 0 {
				return nil
			}

			idss[i] = ids
			distss[i] = dists
			return nil
		})
	}

	if err := eg.Wait(); err != nil {
		return nil, nil, err
	}

<<<<<<< HEAD
	idsCombined, distCombined, err := CombineMultiTargetResults(ctx, s, s.index.logger, idss, distss, targetVectors, searchVectors, multiTargetCombination, limit, targetDist)
=======
	idsCombined, distCombined, err := CombineMultiTargetResults(ctx, s, s.index.logger, idss, distss, targetVectors, searchVectors, targetCombination, limit, targetDist)
>>>>>>> 11f0950d
	if err != nil {
		return nil, nil, err
	}

	if filters != nil {
		s.metrics.FilteredVectorVector(time.Since(beforeVector))
	}

	if groupBy != nil {
<<<<<<< HEAD
		objs, dists, err := s.groupResults(ctx, idsCombined, distCombined, groupBy, additional, properties)
=======
		objs, dists, err := s.groupResults(ctx, idsCombined, distCombined, groupBy, additional)
>>>>>>> 11f0950d
		if err != nil {
			return nil, nil, err
		}
		return objs, dists, nil
	}

	if len(sort) > 0 {
		beforeSort := time.Now()
		idsCombined, distCombined, err = s.sortDocIDsAndDists(ctx, limit, sort,
			s.index.Config.ClassName, idsCombined, distCombined)
		if err != nil {
			return nil, nil, errors.Wrap(err, "vector search sort")
		}
		if filters != nil {
			s.metrics.FilteredVectorSort(time.Since(beforeSort))
		}
	}

	beforeObjects := time.Now()

	bucket := s.store.Bucket(helpers.ObjectsBucketLSM)
<<<<<<< HEAD
	objs, err := storobj.ObjectsByDocID(bucket, idsCombined, additional, properties)
=======
	objs, err := storobj.ObjectsByDocID(bucket, idsCombined, additional)
>>>>>>> 11f0950d
	if err != nil {
		return nil, nil, err
	}

	if filters != nil {
		s.metrics.FilteredVectorObjects(time.Since(beforeObjects))
	}
	return objs, distCombined, nil
}

func (s *Shard) ObjectList(ctx context.Context, limit int, sort []filters.Sort, cursor *filters.Cursor, additional additional.Properties, className schema.ClassName) ([]*storobj.Object, error) {
	s.activityTracker.Add(1)
	if len(sort) > 0 {
		docIDs, err := s.sortedObjectList(ctx, limit, sort, className)
		if err != nil {
			return nil, err
		}
		bucket := s.store.Bucket(helpers.ObjectsBucketLSM)
		return storobj.ObjectsByDocID(bucket, docIDs, additional, nil)
	}

	if cursor == nil {
		cursor = &filters.Cursor{After: "", Limit: limit}
	}
	return s.cursorObjectList(ctx, cursor, additional, className)
}

func (s *Shard) cursorObjectList(ctx context.Context, c *filters.Cursor,
	additional additional.Properties,
	className schema.ClassName,
) ([]*storobj.Object, error) {
	cursor := s.store.Bucket(helpers.ObjectsBucketLSM).Cursor()
	defer cursor.Close()

	var key, val []byte
	if c.After == "" {
		key, val = cursor.First()
	} else {
		uuidBytes, err := uuid.MustParse(c.After).MarshalBinary()
		if err != nil {
			return nil, errors.Wrap(err, "after argument is not a valid uuid")
		}
		key, val = cursor.Seek(uuidBytes)
		if bytes.Equal(key, uuidBytes) {
			// move cursor by one if it's the same ID
			key, val = cursor.Next()
		}
	}

	i := 0
	out := make([]*storobj.Object, c.Limit)

	for ; key != nil && i < c.Limit; key, val = cursor.Next() {
		obj, err := storobj.FromBinary(val)
		if err != nil {
			return nil, errors.Wrapf(err, "unmarhsal item %d", i)
		}

		out[i] = obj
		i++
	}

	return out[:i], nil
}

func (s *Shard) sortedObjectList(ctx context.Context, limit int, sort []filters.Sort, className schema.ClassName) ([]uint64, error) {
	lsmSorter, err := sorter.NewLSMSorter(s.store, s.index.getSchema.ReadOnlyClass, className)
	if err != nil {
		return nil, errors.Wrap(err, "sort object list")
	}
	docIDs, err := lsmSorter.Sort(ctx, limit, sort)
	if err != nil {
		return nil, errors.Wrap(err, "sort object list")
	}
	return docIDs, nil
}

func (s *Shard) sortDocIDsAndDists(ctx context.Context, limit int, sort []filters.Sort, className schema.ClassName, docIDs []uint64, dists []float32) ([]uint64, []float32, error) {
	lsmSorter, err := sorter.NewLSMSorter(s.store, s.index.getSchema.ReadOnlyClass, className)
	if err != nil {
		return nil, nil, errors.Wrap(err, "sort objects with distances")
	}
	sortedDocIDs, sortedDists, err := lsmSorter.SortDocIDsAndDists(ctx, limit, sort, docIDs, dists)
	if err != nil {
		return nil, nil, errors.Wrap(err, "sort objects with distances")
	}
	return sortedDocIDs, sortedDists, nil
}

func (s *Shard) buildAllowList(ctx context.Context, filters *filters.LocalFilter, addl additional.Properties) (helpers.AllowList, error) {
	list, err := inverted.NewSearcher(s.index.logger, s.store, s.index.getSchema.ReadOnlyClass,
		s.propertyIndices, s.index.classSearcher, s.index.stopwords, s.versioner.Version(),
		s.isFallbackToSearchable, s.tenant(), s.index.Config.QueryNestedRefLimit, s.bitmapFactory).
		DocIDs(ctx, filters, addl, s.index.Config.ClassName)
	if err != nil {
		return nil, errors.Wrap(err, "build inverted filter allow list")
	}

	return list, nil
}

func (s *Shard) uuidFromDocID(docID uint64) (strfmt.UUID, error) {
	bucket := s.store.Bucket(helpers.ObjectsBucketLSM)
	if bucket == nil {
		return "", errors.Errorf("objects bucket not found")
	}

	keyBuf := bytes.NewBuffer(nil)
	binary.Write(keyBuf, binary.LittleEndian, &docID)
	docIDBytes := keyBuf.Bytes()
	res, err := bucket.GetBySecondary(0, docIDBytes)
	if err != nil {
		return "", err
	}

	prop, _, err := storobj.ParseAndExtractProperty(res, "id")
	if err != nil {
		return "", err
	}

	return strfmt.UUID(prop[0]), nil
}

func (s *Shard) batchDeleteObject(ctx context.Context, id strfmt.UUID) error {
	idBytes, err := uuid.MustParse(id.String()).MarshalBinary()
	if err != nil {
		return err
	}

	bucket := s.store.Bucket(helpers.ObjectsBucketLSM)
	existing, err := bucket.Get(idBytes)
	if err != nil {
		return errors.Wrap(err, "unexpected error on previous lookup")
	}

	if existing == nil {
		// nothing to do
		return nil
	}

	// we need the doc ID so we can clean up inverted indices currently
	// pointing to this object
	docID, updateTime, err := storobj.DocIDAndTimeFromBinary(existing)
	if err != nil {
		return errors.Wrap(err, "get existing doc id from object binary")
	}

	err = bucket.Delete(idBytes)
	if err != nil {
		return errors.Wrap(err, "delete object from bucket")
	}

	err = s.cleanupInvertedIndexOnDelete(existing, docID)
	if err != nil {
		return errors.Wrap(err, "delete object from bucket")
	}

	if s.hasTargetVectors() {
		for targetVector, queue := range s.queues {
			if err = queue.Delete(docID); err != nil {
				return fmt.Errorf("delete from vector index queue of vector %q: %w", targetVector, err)
			}
		}
	} else {
		if err = s.queue.Delete(docID); err != nil {
			return errors.Wrap(err, "delete from vector index queue")
		}
	}

	if err = s.mayDeleteObjectHashTree(idBytes, updateTime); err != nil {
		return errors.Wrap(err, "object deletion in hashtree")
	}

	return nil
}

func (s *Shard) WasDeleted(ctx context.Context, id strfmt.UUID) (bool, error) {
	s.activityTracker.Add(1)
	idBytes, err := uuid.MustParse(id.String()).MarshalBinary()
	if err != nil {
		return false, err
	}

	bucket := s.store.Bucket(helpers.ObjectsBucketLSM)
	return bucket.WasDeleted(idBytes)
}<|MERGE_RESOLUTION|>--- conflicted
+++ resolved
@@ -363,11 +363,7 @@
 	return s.queue, nil
 }
 
-<<<<<<< HEAD
-func (s *Shard) ObjectVectorSearch(ctx context.Context, searchVectors [][]float32, targetVectors []string, targetDist float32, limit int, filters *filters.LocalFilter, sort []filters.Sort, groupBy *searchparams.GroupBy, additional additional.Properties, multiTargetCombination *dto.TargetCombination, properties []string) ([]*storobj.Object, []float32, error) {
-=======
-func (s *Shard) ObjectVectorSearch(ctx context.Context, searchVectors [][]float32, targetVectors []string, targetDist float32, limit int, filters *filters.LocalFilter, sort []filters.Sort, groupBy *searchparams.GroupBy, additional additional.Properties, targetCombination *dto.TargetCombination) ([]*storobj.Object, []float32, error) {
->>>>>>> 11f0950d
+func (s *Shard) ObjectVectorSearch(ctx context.Context, searchVectors [][]float32, targetVectors []string, targetDist float32, limit int, filters *filters.LocalFilter, sort []filters.Sort, groupBy *searchparams.GroupBy, additional additional.Properties, targetCombination *dto.TargetCombination, properties []string) ([]*storobj.Object, []float32, error) {
 	startTime := time.Now()
 	defer func() {
 		s.slowQueryReporter.LogIfSlow(startTime, map[string]any{
@@ -437,11 +433,7 @@
 		return nil, nil, err
 	}
 
-<<<<<<< HEAD
-	idsCombined, distCombined, err := CombineMultiTargetResults(ctx, s, s.index.logger, idss, distss, targetVectors, searchVectors, multiTargetCombination, limit, targetDist)
-=======
 	idsCombined, distCombined, err := CombineMultiTargetResults(ctx, s, s.index.logger, idss, distss, targetVectors, searchVectors, targetCombination, limit, targetDist)
->>>>>>> 11f0950d
 	if err != nil {
 		return nil, nil, err
 	}
@@ -451,11 +443,7 @@
 	}
 
 	if groupBy != nil {
-<<<<<<< HEAD
 		objs, dists, err := s.groupResults(ctx, idsCombined, distCombined, groupBy, additional, properties)
-=======
-		objs, dists, err := s.groupResults(ctx, idsCombined, distCombined, groupBy, additional)
->>>>>>> 11f0950d
 		if err != nil {
 			return nil, nil, err
 		}
@@ -477,11 +465,7 @@
 	beforeObjects := time.Now()
 
 	bucket := s.store.Bucket(helpers.ObjectsBucketLSM)
-<<<<<<< HEAD
 	objs, err := storobj.ObjectsByDocID(bucket, idsCombined, additional, properties)
-=======
-	objs, err := storobj.ObjectsByDocID(bucket, idsCombined, additional)
->>>>>>> 11f0950d
 	if err != nil {
 		return nil, nil, err
 	}
