--- conflicted
+++ resolved
@@ -19,11 +19,6 @@
 	"sync"
 	"time"
 
-<<<<<<< HEAD
-=======
-	"github.com/weaviate/weaviate/cluster/router/types"
-
->>>>>>> 3da3b5c5
 	"github.com/go-openapi/strfmt"
 	"github.com/pkg/errors"
 
