//                           _       _
// __      _____  __ ___   ___  __ _| |_ ___
// \ \ /\ / / _ \/ _` \ \ / / |/ _` | __/ _ \
//  \ V  V /  __/ (_| |\ V /| | (_| | ||  __/
//   \_/\_/ \___|\__,_| \_/ |_|\__,_|\__\___|
//
//  Copyright © 2016 - 2024 Weaviate B.V. All rights reserved.
//
//  CONTACT: hello@weaviate.io
//

package db

import (
	"context"
	"fmt"
	"io"
	"os"
	"sync"

	"github.com/go-openapi/strfmt"
	"github.com/pkg/errors"
	"github.com/weaviate/weaviate/adapters/repos/db/indexcheckpoint"
	"github.com/weaviate/weaviate/adapters/repos/db/indexcounter"
	"github.com/weaviate/weaviate/adapters/repos/db/inverted"
	"github.com/weaviate/weaviate/adapters/repos/db/lsmkv"
	"github.com/weaviate/weaviate/entities/additional"
	"github.com/weaviate/weaviate/entities/aggregation"
	"github.com/weaviate/weaviate/entities/backup"
	enterrors "github.com/weaviate/weaviate/entities/errors"
	"github.com/weaviate/weaviate/entities/filters"
	"github.com/weaviate/weaviate/entities/models"
	"github.com/weaviate/weaviate/entities/multi"
	"github.com/weaviate/weaviate/entities/schema"
	schemaConfig "github.com/weaviate/weaviate/entities/schema/config"
	"github.com/weaviate/weaviate/entities/search"
	"github.com/weaviate/weaviate/entities/searchparams"
	"github.com/weaviate/weaviate/entities/storagestate"
	"github.com/weaviate/weaviate/entities/storobj"
	"github.com/weaviate/weaviate/usecases/memwatch"
	"github.com/weaviate/weaviate/usecases/modules"
	"github.com/weaviate/weaviate/usecases/monitoring"
	"github.com/weaviate/weaviate/usecases/objects"
	"github.com/weaviate/weaviate/usecases/replica"
)

type LazyLoadShard struct {
	shardOpts  *deferredShardOpts
	shard      *Shard
	loaded     bool
	mutex      sync.Mutex
	memMonitor memwatch.AllocChecker
}

func NewLazyLoadShard(ctx context.Context, promMetrics *monitoring.PrometheusMetrics,
	shardName string, index *Index, class *models.Class, jobQueueCh chan job,
	indexCheckpoints *indexcheckpoint.Checkpoints, memMonitor memwatch.AllocChecker,
) *LazyLoadShard {
	if memMonitor == nil {
		memMonitor = memwatch.NewDummyMonitor()
	}
	promMetrics.NewUnloadedshard(class.Class)
	return &LazyLoadShard{
		shardOpts: &deferredShardOpts{
			promMetrics:      promMetrics,
			name:             shardName,
			index:            index,
			class:            class,
			jobQueueCh:       jobQueueCh,
			indexCheckpoints: indexCheckpoints,
		},
		memMonitor: memMonitor,
	}
}

type deferredShardOpts struct {
	promMetrics      *monitoring.PrometheusMetrics
	name             string
	index            *Index
	class            *models.Class
	jobQueueCh       chan job
	indexCheckpoints *indexcheckpoint.Checkpoints
}

func (l *LazyLoadShard) mustLoad() {
	l.mustLoadCtx(context.Background())
}

func (l *LazyLoadShard) mustLoadCtx(ctx context.Context) {
	if err := l.Load(ctx); err != nil {
		panic(err.Error())
	}
}

func (l *LazyLoadShard) Load(ctx context.Context) error {
	l.mutex.Lock()
	defer l.mutex.Unlock()

	if l.loaded {
		return nil
	}

	if err := l.memMonitor.CheckMappingAndReserve(3, int(lsmkv.FlushAfterDirtyDefault.Seconds())); err != nil {
		return errors.Wrap(err, "memory pressure: cannot load shard")
	}

	if l.shardOpts.class == nil {
		l.shardOpts.promMetrics.StartLoadingShard("unknown class")
	} else {
		l.shardOpts.promMetrics.StartLoadingShard(l.shardOpts.class.Class)
	}
	shard, err := NewShard(ctx, l.shardOpts.promMetrics, l.shardOpts.name, l.shardOpts.index,
		l.shardOpts.class, l.shardOpts.jobQueueCh, l.shardOpts.indexCheckpoints)
	if err != nil {
		msg := fmt.Sprintf("Unable to load shard %s: %v", l.shardOpts.name, err)
		l.shardOpts.index.logger.WithField("error", "shard_load").WithError(err).Error(msg)
		return errors.New(msg)
	}
	l.shard = shard
	l.loaded = true
	if l.shardOpts.class == nil {
		l.shardOpts.promMetrics.FinishLoadingShard("unknown class")
	} else {
		l.shardOpts.promMetrics.FinishLoadingShard(l.shardOpts.class.Class)
	}

	return nil
}

func (l *LazyLoadShard) Index() *Index {
	return l.shardOpts.index
}

func (l *LazyLoadShard) Name() string {
	return l.shardOpts.name
}

func (l *LazyLoadShard) Store() *lsmkv.Store {
	l.mustLoad()
	return l.shard.Store()
}

func (l *LazyLoadShard) NotifyReady() {
	l.mustLoad()
	l.shard.NotifyReady()
}

func (l *LazyLoadShard) GetStatusNoLoad() storagestate.Status {
	if l.loaded {
		return l.shard.GetStatus()
	}
	return storagestate.StatusLoading
}

func (l *LazyLoadShard) GetStatus() storagestate.Status {
	l.mustLoad()
	return l.shard.GetStatus()
}

func (l *LazyLoadShard) UpdateStatus(status string) error {
	l.mustLoad()
	return l.shard.UpdateStatus(status)
}

func (l *LazyLoadShard) FindUUIDs(ctx context.Context, filters *filters.LocalFilter) ([]strfmt.UUID, error) {
	if err := l.Load(ctx); err != nil {
		return []strfmt.UUID{}, err
	}
	return l.shard.FindUUIDs(ctx, filters)
}

func (l *LazyLoadShard) Counter() *indexcounter.Counter {
	l.mustLoad()
	return l.shard.Counter()
}

func (l *LazyLoadShard) ObjectCount() int {
	l.mustLoad()
	return l.shard.ObjectCount()
}

func (l *LazyLoadShard) ObjectCountAsync() int {
	l.mutex.Lock()
	if !l.loaded {
		l.mutex.Unlock()
		return 0
	}
	l.mutex.Unlock()
	return l.shard.ObjectCountAsync()
}

func (l *LazyLoadShard) GetPropertyLengthTracker() *inverted.JsonShardMetaData {
	l.mustLoad()
	return l.shard.GetPropertyLengthTracker()
}

func (l *LazyLoadShard) PutObject(ctx context.Context, object *storobj.Object) error {
	if err := l.Load(ctx); err != nil {
		return err
	}
	return l.shard.PutObject(ctx, object)
}

func (l *LazyLoadShard) PutObjectBatch(ctx context.Context, objects []*storobj.Object) []error {
	if err := l.Load(ctx); err != nil {
		return []error{err}
	} // TODO check
	return l.shard.PutObjectBatch(ctx, objects)
}

func (l *LazyLoadShard) ObjectByID(ctx context.Context, id strfmt.UUID, props search.SelectProperties, additional additional.Properties) (*storobj.Object, error) {
	if err := l.Load(ctx); err != nil {
		return nil, err
	}
	return l.shard.ObjectByID(ctx, id, props, additional)
}

func (l *LazyLoadShard) ObjectByIDErrDeleted(ctx context.Context, id strfmt.UUID, props search.SelectProperties, additional additional.Properties) (*storobj.Object, error) {
	if err := l.Load(ctx); err != nil {
		return nil, err
	}
	return l.shard.ObjectByIDErrDeleted(ctx, id, props, additional)
}

func (l *LazyLoadShard) Exists(ctx context.Context, id strfmt.UUID) (bool, error) {
	if err := l.Load(ctx); err != nil {
		return false, err
	}
	return l.shard.Exists(ctx, id)
}

func (l *LazyLoadShard) ObjectSearch(ctx context.Context, limit int, filters *filters.LocalFilter, keywordRanking *searchparams.KeywordRanking, sort []filters.Sort, cursor *filters.Cursor, additional additional.Properties) ([]*storobj.Object, []float32, error) {
	if err := l.Load(ctx); err != nil {
		return nil, nil, err
	}
	return l.shard.ObjectSearch(ctx, limit, filters, keywordRanking, sort, cursor, additional)
}

func (l *LazyLoadShard) ObjectVectorSearch(ctx context.Context, searchVector []float32, targetVector string, targetDist float32, limit int, filters *filters.LocalFilter, sort []filters.Sort, groupBy *searchparams.GroupBy, additional additional.Properties) ([]*storobj.Object, []float32, error) {
	if err := l.Load(ctx); err != nil {
		return nil, nil, err
	}
	return l.shard.ObjectVectorSearch(ctx, searchVector, targetVector, targetDist, limit, filters, sort, groupBy, additional)
}

func (l *LazyLoadShard) UpdateVectorIndexConfig(ctx context.Context, updated schemaConfig.VectorIndexConfig) error {
	if err := l.Load(ctx); err != nil {
		return err
	}
	return l.shard.UpdateVectorIndexConfig(ctx, updated)
}

func (l *LazyLoadShard) UpdateVectorIndexConfigs(ctx context.Context, updated map[string]schemaConfig.VectorIndexConfig) error {
	if err := l.Load(ctx); err != nil {
		return err
	}
	return l.shard.UpdateVectorIndexConfigs(ctx, updated)
}

func (l *LazyLoadShard) AddReferencesBatch(ctx context.Context, refs objects.BatchReferences) []error {
	if err := l.Load(ctx); err != nil {
		return []error{err}
	} // TODO check
	return l.shard.AddReferencesBatch(ctx, refs)
}

func (l *LazyLoadShard) DeleteObjectBatch(ctx context.Context, ids []strfmt.UUID, dryRun bool) objects.BatchSimpleObjects {
	l.mustLoadCtx(ctx)
	return l.shard.DeleteObjectBatch(ctx, ids, dryRun)
}

func (l *LazyLoadShard) DeleteObject(ctx context.Context, id strfmt.UUID) error {
	if err := l.Load(ctx); err != nil {
		return err
	}
	return l.shard.DeleteObject(ctx, id)
}

func (l *LazyLoadShard) MultiObjectByID(ctx context.Context, query []multi.Identifier) ([]*storobj.Object, error) {
	if err := l.Load(ctx); err != nil {
		return nil, err
	}
	return l.shard.MultiObjectByID(ctx, query)
}

func (l *LazyLoadShard) ID() string {
	return shardId(l.shardOpts.index.ID(), l.shardOpts.name)
}

func (l *LazyLoadShard) drop() error {
	// if not loaded, execute simplified drop without loading shard:
	// - perform required actions
	// - remove entire shard directory
	// use lock to prevent eventual concurrent droping and loading
	l.mutex.Lock()
	defer l.mutex.Unlock()

	if !l.loaded {
		idx := l.shardOpts.index
		className := idx.Config.ClassName.String()
		shardName := l.shardOpts.name

		// cleanup metrics
		NewMetrics(idx.logger, l.shardOpts.promMetrics, className, shardName).
			DeleteShardLabels(className, shardName)

		// cleanup dimensions
		if idx.Config.TrackVectorDimensions {
			clearDimensionMetrics(l.shardOpts.promMetrics, className, shardName,
				idx.vectorIndexUserConfig, idx.vectorIndexUserConfigs)
		}

		// cleanup queue
		if l.shardOpts.indexCheckpoints != nil {
			if err := l.shardOpts.indexCheckpoints.Drop(); err != nil {
				return fmt.Errorf("delete checkpoint: %w", err)
			}
		}

		// remove shard dir
		if err := os.RemoveAll(shardPath(idx.path(), shardName)); err != nil {
			return fmt.Errorf("delete shard dir: %w", err)
		}

		return nil
	}

	return l.shard.drop()
}

<<<<<<< HEAD
func (l *LazyLoadShard) createPropertyIndex(ctx context.Context, eg *enterrors.ErrorGroupWrapper, props ...*models.Property) error {
=======
func (l *LazyLoadShard) DebugResetVectorIndex(ctx context.Context, targetVector string) error {
	if err := l.Load(ctx); err != nil {
		return err
	}
	return l.shard.DebugResetVectorIndex(ctx, targetVector)
}

func (l *LazyLoadShard) addIDProperty(ctx context.Context) error {
	if err := l.Load(ctx); err != nil {
		return err
	}
	return l.shard.addIDProperty(ctx)
}

func (l *LazyLoadShard) addDimensionsProperty(ctx context.Context) error {
	if err := l.Load(ctx); err != nil {
		return err
	}
	return l.shard.addDimensionsProperty(ctx)
}

func (l *LazyLoadShard) addTimestampProperties(ctx context.Context) error {
	if err := l.Load(ctx); err != nil {
		return err
	}
	return l.shard.addTimestampProperties(ctx)
}

func (l *LazyLoadShard) createPropertyIndex(ctx context.Context, prop *models.Property, eg *enterrors.ErrorGroupWrapper) {
>>>>>>> 08b40eb0
	l.mustLoad()
	return l.shard.createPropertyIndex(ctx, eg, props...)
}

func (l *LazyLoadShard) BeginBackup(ctx context.Context) error {
	if err := l.Load(ctx); err != nil {
		return err
	}
	return l.shard.BeginBackup(ctx)
}

func (l *LazyLoadShard) ListBackupFiles(ctx context.Context, ret *backup.ShardDescriptor) error {
	if err := l.Load(ctx); err != nil {
		return err
	}
	return l.shard.ListBackupFiles(ctx, ret)
}

func (l *LazyLoadShard) resumeMaintenanceCycles(ctx context.Context) error {
	if err := l.Load(ctx); err != nil {
		return err
	}
	return l.shard.resumeMaintenanceCycles(ctx)
}

func (l *LazyLoadShard) SetPropertyLengths(props []inverted.Property) error {
	l.mustLoad()
	return l.shard.SetPropertyLengths(props)
}

func (l *LazyLoadShard) AnalyzeObject(object *storobj.Object) ([]inverted.Property, []inverted.NilProperty, error) {
	l.mustLoad()
	return l.shard.AnalyzeObject(object)
}

func (l *LazyLoadShard) Dimensions(ctx context.Context) int {
	l.mustLoad()
	return l.shard.Dimensions(ctx)
}

func (l *LazyLoadShard) QuantizedDimensions(ctx context.Context, segments int) int {
	l.mustLoad()
	return l.shard.QuantizedDimensions(ctx, segments)
}

func (l *LazyLoadShard) publishDimensionMetrics(ctx context.Context) {
	l.mustLoad()
	l.shard.publishDimensionMetrics(ctx)
}

func (l *LazyLoadShard) Aggregate(ctx context.Context, params aggregation.Params, modules *modules.Provider) (*aggregation.Result, error) {
	if err := l.Load(ctx); err != nil {
		return nil, err
	}
	return l.shard.Aggregate(ctx, params, modules)
}

func (l *LazyLoadShard) MergeObject(ctx context.Context, object objects.MergeDocument) error {
	if err := l.Load(ctx); err != nil {
		return err
	}
	return l.shard.MergeObject(ctx, object)
}

func (l *LazyLoadShard) Queue() *IndexQueue {
	l.mustLoad()
	return l.shard.Queue()
}

func (l *LazyLoadShard) Queues() map[string]*IndexQueue {
	l.mustLoad()
	return l.shard.Queues()
}

func (l *LazyLoadShard) Shutdown(ctx context.Context) error {
	l.mutex.Lock()
	defer l.mutex.Unlock()

	if !l.loaded {
		return nil
	}

	return l.shard.Shutdown(ctx)
}

func (l *LazyLoadShard) preventShutdown() (release func(), err error) {
	if err := l.Load(context.Background()); err != nil {
		return nil, fmt.Errorf("LazyLoadShard::preventShutdown: %w", err)
	}
	return l.shard.preventShutdown()
}

func (l *LazyLoadShard) ObjectList(ctx context.Context, limit int, sort []filters.Sort, cursor *filters.Cursor, additional additional.Properties, className schema.ClassName) ([]*storobj.Object, error) {
	if err := l.Load(ctx); err != nil {
		return nil, err
	}
	return l.shard.ObjectList(ctx, limit, sort, cursor, additional, className)
}

func (l *LazyLoadShard) WasDeleted(ctx context.Context, id strfmt.UUID) (bool, error) {
	if err := l.Load(ctx); err != nil {
		return false, err
	}
	return l.shard.WasDeleted(ctx, id)
}

func (l *LazyLoadShard) VectorIndex() VectorIndex {
	l.mustLoad()
	return l.shard.VectorIndex()
}

func (l *LazyLoadShard) VectorIndexes() map[string]VectorIndex {
	l.mustLoad()
	return l.shard.VectorIndexes()
}

func (l *LazyLoadShard) hasTargetVectors() bool {
	l.mustLoad()
	return l.shard.hasTargetVectors()
}

func (l *LazyLoadShard) Versioner() *shardVersioner {
	l.mustLoad()
	return l.shard.Versioner()
}

func (l *LazyLoadShard) isReadOnly() bool {
	l.mustLoad()
	return l.shard.isReadOnly()
}

func (l *LazyLoadShard) preparePutObject(ctx context.Context, shardID string, object *storobj.Object) replica.SimpleResponse {
	l.mustLoadCtx(ctx)
	return l.shard.preparePutObject(ctx, shardID, object)
}

func (l *LazyLoadShard) preparePutObjects(ctx context.Context, shardID string, objects []*storobj.Object) replica.SimpleResponse {
	l.mustLoadCtx(ctx)
	return l.shard.preparePutObjects(ctx, shardID, objects)
}

func (l *LazyLoadShard) prepareMergeObject(ctx context.Context, shardID string, object *objects.MergeDocument) replica.SimpleResponse {
	l.mustLoadCtx(ctx)
	return l.shard.prepareMergeObject(ctx, shardID, object)
}

func (l *LazyLoadShard) prepareDeleteObject(ctx context.Context, shardID string, id strfmt.UUID) replica.SimpleResponse {
	l.mustLoadCtx(ctx)
	return l.shard.prepareDeleteObject(ctx, shardID, id)
}

func (l *LazyLoadShard) prepareDeleteObjects(ctx context.Context, shardID string, ids []strfmt.UUID, dryRun bool) replica.SimpleResponse {
	l.mustLoadCtx(ctx)
	return l.shard.prepareDeleteObjects(ctx, shardID, ids, dryRun)
}

func (l *LazyLoadShard) prepareAddReferences(ctx context.Context, shardID string, refs []objects.BatchReference) replica.SimpleResponse {
	l.mustLoadCtx(ctx)
	return l.shard.prepareAddReferences(ctx, shardID, refs)
}

func (l *LazyLoadShard) commitReplication(ctx context.Context, shardID string, mutex *backupMutex) interface{} {
	l.mustLoad()
	return l.shard.commitReplication(ctx, shardID, mutex)
}

func (l *LazyLoadShard) abortReplication(ctx context.Context, shardID string) replica.SimpleResponse {
	l.mustLoad()
	return l.shard.abortReplication(ctx, shardID)
}

func (l *LazyLoadShard) filePutter(ctx context.Context, shardID string) (io.WriteCloser, error) {
	if err := l.Load(ctx); err != nil {
		return nil, err
	}
	return l.shard.filePutter(ctx, shardID)
}

func (l *LazyLoadShard) extendDimensionTrackerLSM(dimLength int, docID uint64) error {
	if err := l.Load(context.Background()); err != nil {
		return err
	}
	return l.shard.extendDimensionTrackerLSM(dimLength, docID)
}

func (l *LazyLoadShard) extendDimensionTrackerForVecLSM(dimLength int, docID uint64, vecName string) error {
	if err := l.Load(context.Background()); err != nil {
		return err
	}
	return l.shard.extendDimensionTrackerForVecLSM(dimLength, docID, vecName)
}

func (l *LazyLoadShard) addToPropertySetBucket(bucket *lsmkv.Bucket, docID uint64, key []byte) error {
	l.mustLoad()
	return l.shard.addToPropertySetBucket(bucket, docID, key)
}

func (l *LazyLoadShard) addToPropertyMapBucket(bucket *lsmkv.Bucket, pair lsmkv.MapPair, key []byte) error {
	l.mustLoad()
	return l.shard.addToPropertyMapBucket(bucket, pair, key)
}

func (l *LazyLoadShard) pairPropertyWithFrequency(docID uint64, freq, propLen float32) lsmkv.MapPair {
	l.mustLoad()
	return l.shard.pairPropertyWithFrequency(docID, freq, propLen)
}

func (l *LazyLoadShard) setFallbackToSearchable(fallback bool) {
	l.mustLoad()
	l.shard.setFallbackToSearchable(fallback)
}

func (l *LazyLoadShard) addJobToQueue(job job) {
	l.mustLoad()
	l.shard.addJobToQueue(job)
}

func (l *LazyLoadShard) uuidFromDocID(docID uint64) (strfmt.UUID, error) {
	l.mustLoad()
	return l.shard.uuidFromDocID(docID)
}

func (l *LazyLoadShard) batchDeleteObject(ctx context.Context, id strfmt.UUID) error {
	if err := l.Load(ctx); err != nil {
		return err
	}
	return l.shard.batchDeleteObject(ctx, id)
}

func (l *LazyLoadShard) putObjectLSM(object *storobj.Object, idBytes []byte) (objectInsertStatus, error) {
	l.mustLoad()
	return l.shard.putObjectLSM(object, idBytes)
}

func (l *LazyLoadShard) mutableMergeObjectLSM(merge objects.MergeDocument, idBytes []byte) (mutableMergeResult, error) {
	l.mustLoad()
	return l.shard.mutableMergeObjectLSM(merge, idBytes)
}

func (l *LazyLoadShard) deleteFromPropertySetBucket(bucket *lsmkv.Bucket, docID uint64, key []byte) error {
	l.mustLoad()
	return l.shard.deleteFromPropertySetBucket(bucket, docID, key)
}

func (l *LazyLoadShard) batchExtendInvertedIndexItemsLSMNoFrequency(b *lsmkv.Bucket, item inverted.MergeItem) error {
	l.mustLoad()
	return l.shard.batchExtendInvertedIndexItemsLSMNoFrequency(b, item)
}

func (l *LazyLoadShard) updatePropertySpecificIndices(object *storobj.Object, status objectInsertStatus) error {
	l.mustLoad()
	return l.shard.updatePropertySpecificIndices(object, status)
}

func (l *LazyLoadShard) updateVectorIndexIgnoreDelete(vector []float32, status objectInsertStatus) error {
	l.mustLoad()
	return l.shard.updateVectorIndexIgnoreDelete(vector, status)
}

func (l *LazyLoadShard) updateVectorIndexesIgnoreDelete(vectors map[string][]float32, status objectInsertStatus) error {
	l.mustLoad()
	return l.shard.updateVectorIndexesIgnoreDelete(vectors, status)
}

func (l *LazyLoadShard) hasGeoIndex() bool {
	l.mustLoad()
	return l.shard.hasGeoIndex()
}

func (l *LazyLoadShard) Metrics() *Metrics {
	l.mustLoad()
	return l.shard.Metrics()
}

func (l *LazyLoadShard) isLoaded() bool {
	l.mutex.Lock()
	defer l.mutex.Unlock()

	return l.loaded
}

func (l *LazyLoadShard) Activity() int32 {
	var loaded bool
	l.mutex.Lock()
	loaded = l.loaded
	l.mutex.Unlock()

	if !loaded {
		// don't force-load the shard, just report the same number every time, so
		// the caller can figure out there was no activity
		return 0
	}

	return l.shard.Activity()
}<|MERGE_RESOLUTION|>--- conflicted
+++ resolved
@@ -328,39 +328,35 @@
 	return l.shard.drop()
 }
 
-<<<<<<< HEAD
+func (l *LazyLoadShard) DebugResetVectorIndex(ctx context.Context, targetVector string) error {
+	if err := l.Load(ctx); err != nil {
+		return err
+	}
+	return l.shard.DebugResetVectorIndex(ctx, targetVector)
+}
+
+func (l *LazyLoadShard) addIDProperty(ctx context.Context) error {
+	if err := l.Load(ctx); err != nil {
+		return err
+	}
+	return l.shard.addIDProperty(ctx)
+}
+
+func (l *LazyLoadShard) addDimensionsProperty(ctx context.Context) error {
+	if err := l.Load(ctx); err != nil {
+		return err
+	}
+	return l.shard.addDimensionsProperty(ctx)
+}
+
+func (l *LazyLoadShard) addTimestampProperties(ctx context.Context) error {
+	if err := l.Load(ctx); err != nil {
+		return err
+	}
+	return l.shard.addTimestampProperties(ctx)
+}
+
 func (l *LazyLoadShard) createPropertyIndex(ctx context.Context, eg *enterrors.ErrorGroupWrapper, props ...*models.Property) error {
-=======
-func (l *LazyLoadShard) DebugResetVectorIndex(ctx context.Context, targetVector string) error {
-	if err := l.Load(ctx); err != nil {
-		return err
-	}
-	return l.shard.DebugResetVectorIndex(ctx, targetVector)
-}
-
-func (l *LazyLoadShard) addIDProperty(ctx context.Context) error {
-	if err := l.Load(ctx); err != nil {
-		return err
-	}
-	return l.shard.addIDProperty(ctx)
-}
-
-func (l *LazyLoadShard) addDimensionsProperty(ctx context.Context) error {
-	if err := l.Load(ctx); err != nil {
-		return err
-	}
-	return l.shard.addDimensionsProperty(ctx)
-}
-
-func (l *LazyLoadShard) addTimestampProperties(ctx context.Context) error {
-	if err := l.Load(ctx); err != nil {
-		return err
-	}
-	return l.shard.addTimestampProperties(ctx)
-}
-
-func (l *LazyLoadShard) createPropertyIndex(ctx context.Context, prop *models.Property, eg *enterrors.ErrorGroupWrapper) {
->>>>>>> 08b40eb0
 	l.mustLoad()
 	return l.shard.createPropertyIndex(ctx, eg, props...)
 }
