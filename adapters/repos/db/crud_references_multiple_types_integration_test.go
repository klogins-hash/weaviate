//                           _       _
// __      _____  __ ___   ___  __ _| |_ ___
// \ \ /\ / / _ \/ _` \ \ / / |/ _` | __/ _ \
//  \ V  V /  __/ (_| |\ V /| | (_| | ||  __/
//   \_/\_/ \___|\__,_| \_/ |_|\__,_|\__\___|
//
//  Copyright © 2016 - 2020 SeMI Technologies B.V. All rights reserved.
//
//  CONTACT: hello@semi.technology
//

// +build integrationTest

package db

import (
	"context"
	"fmt"
	"math/rand"
	"os"
	"testing"
	"time"

	"github.com/go-openapi/strfmt"
	"github.com/semi-technologies/weaviate/entities/models"
	"github.com/semi-technologies/weaviate/entities/schema/kind"
	"github.com/semi-technologies/weaviate/entities/search"
	"github.com/semi-technologies/weaviate/usecases/traverser"
	"github.com/sirupsen/logrus"
	"github.com/stretchr/testify/assert"
	"github.com/stretchr/testify/require"
)

func TestMultipleCrossRefTypes(t *testing.T) {
	rand.Seed(time.Now().UnixNano())
	dirName := fmt.Sprintf("./testdata/%d", rand.Intn(10000000))
	os.MkdirAll(dirName, 0o777)
	defer func() {
		err := os.RemoveAll(dirName)
		fmt.Println(err)
	}()

	logger := logrus.New()
	schemaGetter := &fakeSchemaGetter{}
	repo := New(logger, Config{RootPath: dirName})
	repo.SetSchemaGetter(schemaGetter)
	err := repo.WaitForStartup(30 * time.Second)
	require.Nil(t, err)
	migrator := NewMigrator(repo, logger)

	t.Run("adding all classes to the schema", func(t *testing.T) {
		for _, class := range parkingGaragesSchema().Objects.Classes {
			t.Run(fmt.Sprintf("add %s", class.Class), func(t *testing.T) {
				err := migrator.AddClass(context.Background(), kind.Object, class)
				require.Nil(t, err)
			})
		}
	})

	// update schema getter so it's in sync with class
	schemaGetter.schema = parkingGaragesSchema()

	t.Run("importing with various combinations of props", func(t *testing.T) {
		objects := []models.Object{
			models.Object{
				Class: "MultiRefParkingGarage",
				Properties: map[string]interface{}{
					"name": "Luxury Parking Garage",
					"location": &models.GeoCoordinates{
						Latitude:  ptFloat32(48.864716),
						Longitude: ptFloat32(2.349014),
					},
				},
				ID:               "a7e10b55-1ac4-464f-80df-82508eea1951",
				CreationTimeUnix: 1566469890,
			},
			models.Object{
				Class: "MultiRefParkingGarage",
				Properties: map[string]interface{}{
					"name": "Crappy Parking Garage",
					"location": &models.GeoCoordinates{
						Latitude:  ptFloat32(42.331429),
						Longitude: ptFloat32(-83.045753),
					},
				},
				ID:               "ba2232cf-bb0e-413d-b986-6aa996d34d2e",
				CreationTimeUnix: 1566469892,
			},
			models.Object{
				Class: "MultiRefParkingLot",
				Properties: map[string]interface{}{
					"name": "Fancy Parking Lot",
				},
				ID:               "1023967b-9512-475b-8ef9-673a110b695d",
				CreationTimeUnix: 1566469894,
			},
			models.Object{
				Class: "MultiRefParkingLot",
				Properties: map[string]interface{}{
					"name": "The worst parking lot youve ever seen",
				},
				ID:               "901859d8-69bf-444c-bf43-498963d798d2",
				CreationTimeUnix: 1566469897,
			},
			models.Object{
				Class: "MultiRefCar",
				Properties: map[string]interface{}{
					"name": "Car which is parked no where",
				},
				ID:               "329c306b-c912-4ec7-9b1d-55e5e0ca8dea",
				CreationTimeUnix: 1566469899,
			},
			models.Object{
				Class: "MultiRefCar",
				Properties: map[string]interface{}{
					"name": "Car which is parked in a garage",
					"parkedAt": models.MultipleRef{
						&models.SingleRef{
							Beacon: "weaviate://localhost/a7e10b55-1ac4-464f-80df-82508eea1951",
						},
					},
				},
				ID:               "fe3ca25d-8734-4ede-9a81-bc1ed8c3ea43",
				CreationTimeUnix: 1566469902,
			},
			models.Object{
				Class: "MultiRefCar",
				Properties: map[string]interface{}{
					"name": "Car which is parked in a lot",
					"parkedAt": models.MultipleRef{
						&models.SingleRef{
							Beacon: "weaviate://localhost/1023967b-9512-475b-8ef9-673a110b695d",
						},
					},
				},
				ID:               "21ab5130-627a-4268-baef-1a516bd6cad4",
				CreationTimeUnix: 1566469906,
			},
			models.Object{
				Class: "MultiRefCar",
				Properties: map[string]interface{}{
					"name": "Car which is parked in two places at the same time (magic!)",
					"parkedAt": models.MultipleRef{
						&models.SingleRef{
							Beacon: "weaviate://localhost/a7e10b55-1ac4-464f-80df-82508eea1951",
						},
						&models.SingleRef{
							Beacon: "weaviate://localhost/1023967b-9512-475b-8ef9-673a110b695d",
						},
					},
				},
				ID:               "533673a7-2a5c-4e1c-b35d-a3809deabace",
				CreationTimeUnix: 1566469909,
			},
			models.Object{
				Class: "MultiRefDriver",
				Properties: map[string]interface{}{
					"name": "Johny Drivemuch",
					"drives": models.MultipleRef{
						&models.SingleRef{
							Beacon: "weaviate://localhost/533673a7-2a5c-4e1c-b35d-a3809deabace",
						},
					},
				},
				ID:               "9653ab38-c16b-4561-80df-7a7e19300dd0",
				CreationTimeUnix: 1566469912,
			},
			models.Object{
				Class: "MultiRefPerson",
				Properties: map[string]interface{}{
					"name": "Jane Doughnut",
					"friendsWith": models.MultipleRef{
						&models.SingleRef{
							Beacon: "weaviate://localhost/9653ab38-c16b-4561-80df-7a7e19300dd0",
						},
					},
				},
				ID:               "91ad23a3-07ba-4d4c-9836-76c57094f734",
				CreationTimeUnix: 1566469915,
			},
			models.Object{
				Class: "MultiRefSociety",
				Properties: map[string]interface{}{
					"name": "Cool People",
					"hasMembers": models.MultipleRef{
						&models.SingleRef{
							Beacon: "weaviate://localhost/91ad23a3-07ba-4d4c-9836-76c57094f734",
						},
					},
				},
				ID:               "5cd9afa6-f3df-4f57-a204-840d6b256dba",
				CreationTimeUnix: 1566469918,
			},
		}

		for _, thing := range objects {
			t.Run(fmt.Sprintf("add %s", thing.ID), func(t *testing.T) {
				err := repo.PutObject(context.Background(), &thing, []float32{1, 2, 3, 4, 5, 6, 7})
				require.Nil(t, err)
			})
		}
	})

	t.Run("car with no refs", func(t *testing.T) {
		var id strfmt.UUID = "329c306b-c912-4ec7-9b1d-55e5e0ca8dea"
		expectedSchema := map[string]interface{}{
			"name": "Car which is parked no where",
			"id":   id,
		}

		t.Run("asking for no refs", func(t *testing.T) {
			res, err := repo.ObjectByID(context.Background(), id, nil, traverser.AdditionalProperties{})
			require.Nil(t, err)

			assert.Equal(t, expectedSchema, res.Schema)
		})

		t.Run("asking for refs of type garage", func(t *testing.T) {
			res, err := repo.ObjectByID(context.Background(), id, parkedAtGarage(), traverser.AdditionalProperties{})
			require.Nil(t, err)

			assert.Equal(t, expectedSchema, res.Schema)
		})

		t.Run("asking for refs of type lot", func(t *testing.T) {
			res, err := repo.ObjectByID(context.Background(), id, parkedAtLot(), traverser.AdditionalProperties{})
			require.Nil(t, err)

			assert.Equal(t, expectedSchema, res.Schema)
		})

		t.Run("asking for refs of both types", func(t *testing.T) {
			res, err := repo.ObjectByID(context.Background(), id, parkedAtEither(), traverser.AdditionalProperties{})
			require.Nil(t, err)

			assert.Equal(t, expectedSchema, res.Schema)
		})
	})

	t.Run("car with single ref to garage", func(t *testing.T) {
		var id strfmt.UUID = "fe3ca25d-8734-4ede-9a81-bc1ed8c3ea43"
		expectedSchemaUnresolved := map[string]interface{}{
			"name": "Car which is parked in a garage",
			"id":   id,
			// ref is present, but unresolved, therefore the lowercase letter
			"parkedAt": models.MultipleRef{
				&models.SingleRef{
					Beacon: "weaviate://localhost/a7e10b55-1ac4-464f-80df-82508eea1951",
				},
			},
		}

		expectedSchemaWithRefs := map[string]interface{}{
			"name": "Car which is parked in a garage",
<<<<<<< HEAD
			"uuid": id,
=======
			"id":   id,
>>>>>>> 08bd737e
			"parkedAt": []interface{}{
				search.LocalRef{
					Class: "MultiRefParkingGarage",
					Fields: map[string]interface{}{
						"name": "Luxury Parking Garage",
						"location": &models.GeoCoordinates{
							Latitude:  ptFloat32(48.864716),
							Longitude: ptFloat32(2.349014),
						},
						"id": strfmt.UUID("a7e10b55-1ac4-464f-80df-82508eea1951"),
					},
				},
			},
		}

		t.Run("asking for no refs", func(t *testing.T) {
			res, err := repo.ObjectByID(context.Background(), id, nil, traverser.AdditionalProperties{})
			require.Nil(t, err)

			assert.Equal(t, expectedSchemaUnresolved, res.Schema)
		})

		t.Run("asking for refs of type garage", func(t *testing.T) {
			res, err := repo.ObjectByID(context.Background(), id, parkedAtGarage(), traverser.AdditionalProperties{})
			require.Nil(t, err)

			assert.Equal(t, expectedSchemaWithRefs, res.Schema)
		})

		t.Run("asking for refs of type lot", func(t *testing.T) {
			res, err := repo.ObjectByID(context.Background(), id, parkedAtLot(), traverser.AdditionalProperties{})
			require.Nil(t, err)

			assert.Equal(t, expectedSchemaUnresolved, res.Schema)
		})

		t.Run("asking for refs of both types", func(t *testing.T) {
			res, err := repo.ObjectByID(context.Background(), id, parkedAtEither(), traverser.AdditionalProperties{})
			require.Nil(t, err)

			assert.Equal(t, expectedSchemaWithRefs, res.Schema)
		})
	})

	t.Run("car with single ref to lot", func(t *testing.T) {
		var id strfmt.UUID = "21ab5130-627a-4268-baef-1a516bd6cad4"
		expectedSchemaUnresolved := map[string]interface{}{
			"name": "Car which is parked in a lot",
			"id":   id,
			// ref is present, but unresolved, therefore the lowercase letter
			"parkedAt": models.MultipleRef{
				&models.SingleRef{
					Beacon: "weaviate://localhost/1023967b-9512-475b-8ef9-673a110b695d",
				},
			},
		}

		expectedSchemaWithRefs := map[string]interface{}{
			"name": "Car which is parked in a lot",
<<<<<<< HEAD
			"uuid": id,
=======
			"id":   id,
>>>>>>> 08bd737e
			"parkedAt": []interface{}{
				search.LocalRef{
					Class: "MultiRefParkingLot",
					Fields: map[string]interface{}{
						"name": "Fancy Parking Lot",
						"id":   strfmt.UUID("1023967b-9512-475b-8ef9-673a110b695d"),
					},
				},
			},
		}

		t.Run("asking for no refs", func(t *testing.T) {
			res, err := repo.ObjectByID(context.Background(), id, nil, traverser.AdditionalProperties{})
			require.Nil(t, err)

			assert.Equal(t, expectedSchemaUnresolved, res.Schema)
		})

		t.Run("asking for refs of type garage", func(t *testing.T) {
			res, err := repo.ObjectByID(context.Background(), id, parkedAtGarage(), traverser.AdditionalProperties{})
			require.Nil(t, err)

			assert.Equal(t, expectedSchemaUnresolved, res.Schema)
		})

		t.Run("asking for refs of type lot", func(t *testing.T) {
			res, err := repo.ObjectByID(context.Background(), id, parkedAtLot(), traverser.AdditionalProperties{})
			require.Nil(t, err)

			assert.Equal(t, expectedSchemaWithRefs, res.Schema)
		})

		t.Run("asking for refs of both types", func(t *testing.T) {
			res, err := repo.ObjectByID(context.Background(), id, parkedAtEither(), traverser.AdditionalProperties{})
			require.Nil(t, err)

			assert.Equal(t, expectedSchemaWithRefs, res.Schema)
		})
	})

	t.Run("car with refs to both", func(t *testing.T) {
		var id strfmt.UUID = "533673a7-2a5c-4e1c-b35d-a3809deabace"
		expectedSchemaUnresolved := map[string]interface{}{
			"name": "Car which is parked in two places at the same time (magic!)",
			"id":   id,
			// ref is present, but unresolved, therefore the lowercase letter
			"parkedAt": models.MultipleRef{
				&models.SingleRef{
					Beacon: "weaviate://localhost/a7e10b55-1ac4-464f-80df-82508eea1951",
				},
				&models.SingleRef{
					Beacon: "weaviate://localhost/1023967b-9512-475b-8ef9-673a110b695d",
				},
			},
		}

		expectedSchemaWithLotRef := map[string]interface{}{
			"name": "Car which is parked in two places at the same time (magic!)",
<<<<<<< HEAD
			"uuid": id,
=======
			"id":   id,
>>>>>>> 08bd737e
			"parkedAt": []interface{}{
				search.LocalRef{
					Class: "MultiRefParkingLot",
					Fields: map[string]interface{}{
						"name": "Fancy Parking Lot",
						"id":   strfmt.UUID("1023967b-9512-475b-8ef9-673a110b695d"),
					},
				},
			},
		}
		expectedSchemaWithGarageRef := map[string]interface{}{
			"name": "Car which is parked in two places at the same time (magic!)",
<<<<<<< HEAD
			"uuid": id,
=======
			"id":   id,
>>>>>>> 08bd737e
			"parkedAt": []interface{}{
				search.LocalRef{
					Class: "MultiRefParkingGarage",
					Fields: map[string]interface{}{
						"name": "Luxury Parking Garage",
						"location": &models.GeoCoordinates{
							Latitude:  ptFloat32(48.864716),
							Longitude: ptFloat32(2.349014),
						},
						"id": strfmt.UUID("a7e10b55-1ac4-464f-80df-82508eea1951"),
					},
				},
			},
		}
		expectedSchemaWithAllRefs := map[string]interface{}{
			"name": "Car which is parked in two places at the same time (magic!)",
<<<<<<< HEAD
			"uuid": id,
=======
			"id":   id,
>>>>>>> 08bd737e
			"parkedAt": []interface{}{
				search.LocalRef{
					Class: "MultiRefParkingLot",
					Fields: map[string]interface{}{
						"name": "Fancy Parking Lot",
						"id":   strfmt.UUID("1023967b-9512-475b-8ef9-673a110b695d"),
					},
				},
				search.LocalRef{
					Class: "MultiRefParkingGarage",
					Fields: map[string]interface{}{
						"name": "Luxury Parking Garage",
						"location": &models.GeoCoordinates{
							Latitude:  ptFloat32(48.864716),
							Longitude: ptFloat32(2.349014),
						},
						"id": strfmt.UUID("a7e10b55-1ac4-464f-80df-82508eea1951"),
					},
				},
			},
		}

		t.Run("asking for no refs", func(t *testing.T) {
			res, err := repo.ObjectByID(context.Background(), id, nil, traverser.AdditionalProperties{})
			require.Nil(t, err)

			assert.Equal(t, expectedSchemaUnresolved, res.Schema)
		})

		t.Run("asking for refs of type garage", func(t *testing.T) {
			res, err := repo.ObjectByID(context.Background(), id, parkedAtGarage(), traverser.AdditionalProperties{})
			require.Nil(t, err)

			assert.Equal(t, expectedSchemaWithGarageRef, res.Schema)
		})

		t.Run("asking for refs of type lot", func(t *testing.T) {
			res, err := repo.ObjectByID(context.Background(), id, parkedAtLot(), traverser.AdditionalProperties{})
			require.Nil(t, err)

			assert.Equal(t, expectedSchemaWithLotRef, res.Schema)
		})

		t.Run("asking for refs of both types", func(t *testing.T) {
			res, err := repo.ObjectByID(context.Background(), id, parkedAtEither(), traverser.AdditionalProperties{})
			require.Nil(t, err)

			assert.Equal(t, expectedSchemaWithAllRefs, res.Schema)
		})
	})
}

func parkedAtGarage() traverser.SelectProperties {
	return traverser.SelectProperties{
		traverser.SelectProperty{
			Name:        "parkedAt",
			IsPrimitive: false,
			Refs: []traverser.SelectClass{
				traverser.SelectClass{
					ClassName: "MultiRefParkingGarage",
					RefProperties: traverser.SelectProperties{
						traverser.SelectProperty{
							Name:        "name",
							IsPrimitive: true,
						},
					},
				},
			},
		},
	}
}

func parkedAtLot() traverser.SelectProperties {
	return traverser.SelectProperties{
		traverser.SelectProperty{
			Name:        "parkedAt",
			IsPrimitive: false,
			Refs: []traverser.SelectClass{
				traverser.SelectClass{
					ClassName: "MultiRefParkingLot",
					RefProperties: traverser.SelectProperties{
						traverser.SelectProperty{
							Name:        "name",
							IsPrimitive: true,
						},
					},
				},
			},
		},
	}
}

func parkedAtEither() traverser.SelectProperties {
	return traverser.SelectProperties{
		traverser.SelectProperty{
			Name:        "parkedAt",
			IsPrimitive: false,
			Refs: []traverser.SelectClass{
				traverser.SelectClass{
					ClassName: "MultiRefParkingLot",
					RefProperties: traverser.SelectProperties{
						traverser.SelectProperty{
							Name:        "name",
							IsPrimitive: true,
						},
					},
				},
				traverser.SelectClass{
					ClassName: "MultiRefParkingGarage",
					RefProperties: traverser.SelectProperties{
						traverser.SelectProperty{
							Name:        "name",
							IsPrimitive: true,
						},
					},
				},
			},
		},
	}
}

func drivesCarparkedAtLot() traverser.SelectProperties {
	return traverser.SelectProperties{
		traverser.SelectProperty{
			Name:        "drives",
			IsPrimitive: false,
			Refs: []traverser.SelectClass{
				traverser.SelectClass{
					ClassName:     "MultiRefCar",
					RefProperties: parkedAtLot(),
				},
			},
		},
	}
}

func drivesCarparkedAtGarage() traverser.SelectProperties {
	return traverser.SelectProperties{
		traverser.SelectProperty{
			Name:        "drives",
			IsPrimitive: false,
			Refs: []traverser.SelectClass{
				traverser.SelectClass{
					ClassName:     "MultiRefCar",
					RefProperties: parkedAtGarage(),
				},
			},
		},
	}
}

func drivesCarparkedAtEither() traverser.SelectProperties {
	return traverser.SelectProperties{
		traverser.SelectProperty{
			Name:        "drives",
			IsPrimitive: false,
			Refs: []traverser.SelectClass{
				traverser.SelectClass{
					ClassName:     "MultiRefCar",
					RefProperties: parkedAtEither(),
				},
			},
		},
	}
}

func friendsWithdrivesCarparkedAtLot() traverser.SelectProperties {
	return traverser.SelectProperties{
		traverser.SelectProperty{
			Name:        "friendsWith",
			IsPrimitive: false,
			Refs: []traverser.SelectClass{
				traverser.SelectClass{
					ClassName:     "MultiRefDriver",
					RefProperties: drivesCarparkedAtLot(),
				},
			},
		},
	}
}

func friendsWithdrivesCarparkedAtGarage() traverser.SelectProperties {
	return traverser.SelectProperties{
		traverser.SelectProperty{
			Name:        "friendsWith",
			IsPrimitive: false,
			Refs: []traverser.SelectClass{
				traverser.SelectClass{
					ClassName:     "MultiRefDriver",
					RefProperties: drivesCarparkedAtGarage(),
				},
			},
		},
	}
}

func friendsWithdrivesCarparkedAtEither() traverser.SelectProperties {
	return traverser.SelectProperties{
		traverser.SelectProperty{
			Name:        "friendsWith",
			IsPrimitive: false,
			Refs: []traverser.SelectClass{
				traverser.SelectClass{
					ClassName:     "MultiRefDriver",
					RefProperties: drivesCarparkedAtEither(),
				},
			},
		},
	}
}

func hasMembersfriendsWithdrivesCarparkedAtLot() traverser.SelectProperties {
	return traverser.SelectProperties{
		traverser.SelectProperty{
			Name:        "hasMembers",
			IsPrimitive: false,
			Refs: []traverser.SelectClass{
				traverser.SelectClass{
					ClassName:     "MultiRefPerson",
					RefProperties: friendsWithdrivesCarparkedAtLot(),
				},
			},
		},
	}
}

func hasMembersfriendsWithdrivesCarparkedAtGarage() traverser.SelectProperties {
	return traverser.SelectProperties{
		traverser.SelectProperty{
			Name:        "hasMembers",
			IsPrimitive: false,
			Refs: []traverser.SelectClass{
				traverser.SelectClass{
					ClassName:     "MultiRefPerson",
					RefProperties: friendsWithdrivesCarparkedAtGarage(),
				},
			},
		},
	}
}

func hasMembersfriendsWithdrivesCarparkedAtEither() traverser.SelectProperties {
	return traverser.SelectProperties{
		traverser.SelectProperty{
			Name:        "hasMembers",
			IsPrimitive: false,
			Refs: []traverser.SelectClass{
				traverser.SelectClass{
					ClassName:     "MultiRefPerson",
					RefProperties: friendsWithdrivesCarparkedAtEither(),
				},
			},
		},
	}
}

func refToBothGarages() []interface{} {
	return []interface{}{
		search.LocalRef{
			Class: "MultiRefParkingLot",
			Fields: map[string]interface{}{
				"name": "Fancy Parking Lot",
				"id":   strfmt.UUID("1023967b-9512-475b-8ef9-673a110b695d"),
			},
		},
		search.LocalRef{
			Class: "MultiRefParkingGarage",
			Fields: map[string]interface{}{
				"name": "Luxury Parking Garage",
				"id":   strfmt.UUID("a7e10b55-1ac4-464f-80df-82508eea1951"),
				"location": &models.GeoCoordinates{
					Latitude:  ptFloat32(48.864716),
					Longitude: ptFloat32(2.349014),
				},
			},
		},
	}
}<|MERGE_RESOLUTION|>--- conflicted
+++ resolved
@@ -252,11 +252,7 @@
 
 		expectedSchemaWithRefs := map[string]interface{}{
 			"name": "Car which is parked in a garage",
-<<<<<<< HEAD
-			"uuid": id,
-=======
-			"id":   id,
->>>>>>> 08bd737e
+			"id":   id,
 			"parkedAt": []interface{}{
 				search.LocalRef{
 					Class: "MultiRefParkingGarage",
@@ -316,11 +312,7 @@
 
 		expectedSchemaWithRefs := map[string]interface{}{
 			"name": "Car which is parked in a lot",
-<<<<<<< HEAD
-			"uuid": id,
-=======
-			"id":   id,
->>>>>>> 08bd737e
+			"id":   id,
 			"parkedAt": []interface{}{
 				search.LocalRef{
 					Class: "MultiRefParkingLot",
@@ -379,11 +371,7 @@
 
 		expectedSchemaWithLotRef := map[string]interface{}{
 			"name": "Car which is parked in two places at the same time (magic!)",
-<<<<<<< HEAD
-			"uuid": id,
-=======
-			"id":   id,
->>>>>>> 08bd737e
+			"id":   id,
 			"parkedAt": []interface{}{
 				search.LocalRef{
 					Class: "MultiRefParkingLot",
@@ -396,11 +384,7 @@
 		}
 		expectedSchemaWithGarageRef := map[string]interface{}{
 			"name": "Car which is parked in two places at the same time (magic!)",
-<<<<<<< HEAD
-			"uuid": id,
-=======
-			"id":   id,
->>>>>>> 08bd737e
+			"id":   id,
 			"parkedAt": []interface{}{
 				search.LocalRef{
 					Class: "MultiRefParkingGarage",
@@ -417,11 +401,7 @@
 		}
 		expectedSchemaWithAllRefs := map[string]interface{}{
 			"name": "Car which is parked in two places at the same time (magic!)",
-<<<<<<< HEAD
-			"uuid": id,
-=======
-			"id":   id,
->>>>>>> 08bd737e
+			"id":   id,
 			"parkedAt": []interface{}{
 				search.LocalRef{
 					Class: "MultiRefParkingLot",
