--- conflicted
+++ resolved
@@ -42,18 +42,13 @@
 	secondaryIndices   uint16
 	secondaryToPrimary []map[string][]byte
 	// stores time memtable got dirty to determine when flush is needed
-<<<<<<< HEAD
 	dirtyAt   time.Time
 	createdAt time.Time
 	metrics   *memtableMetrics
 
 	tombstones *sroar.Bitmap
-=======
-	dirtyAt                  time.Time
-	createdAt                time.Time
-	metrics                  *memtableMetrics
+
 	enableChecksumValidation bool
->>>>>>> 1e3faab7
 }
 
 func newMemtable(path string, strategy string, secondaryIndices uint16,
@@ -65,22 +60,6 @@
 		strategy = StrategyMapCollection
 	}
 	m := &Memtable{
-<<<<<<< HEAD
-		key:              &binarySearchTree{},
-		keyMulti:         &binarySearchTreeMulti{},
-		keyMap:           &binarySearchTreeMap{},
-		primaryIndex:     &binarySearchTree{}, // todo, sort upfront
-		roaringSet:       &roaringset.BinarySearchTree{},
-		roaringSetRange:  roaringsetrange.NewMemtable(logger),
-		commitlog:        cl,
-		path:             path,
-		strategy:         strategy,
-		flushStrategy:    flushStrategy,
-		secondaryIndices: secondaryIndices,
-		dirtyAt:          time.Time{},
-		createdAt:        time.Now(),
-		metrics:          newMemtableMetrics(metrics, filepath.Dir(path), strategy),
-=======
 		key:                      &binarySearchTree{},
 		keyMulti:                 &binarySearchTreeMulti{},
 		keyMap:                   &binarySearchTreeMap{},
@@ -90,12 +69,12 @@
 		commitlog:                cl,
 		path:                     path,
 		strategy:                 strategy,
+		flushStrategy:            flushStrategy,
 		secondaryIndices:         secondaryIndices,
 		dirtyAt:                  time.Time{},
 		createdAt:                time.Now(),
 		metrics:                  newMemtableMetrics(metrics, filepath.Dir(path), strategy),
 		enableChecksumValidation: enableChecksumValidation,
->>>>>>> 1e3faab7
 	}
 
 	if m.secondaryIndices > 0 {
