--- conflicted
+++ resolved
@@ -241,11 +241,7 @@
 		},
 		DryRun: false,
 		Output: "verbose",
-<<<<<<< HEAD
-	}, nil, "", 0)
-=======
-	}, time.Now(), nil, "")
->>>>>>> 53eec30c
+	}, time.Now(), nil, "", 0)
 	require.Nil(t, err)
 	require.Equal(t, 2, len(batchDeleteRes.Objects), "Objects deleted")
 }
@@ -1017,11 +1013,7 @@
 			beforeDelete := len(res)
 			require.True(t, beforeDelete > 0)
 			// dryRun == true, only test how many objects can be deleted
-<<<<<<< HEAD
-			batchDeleteRes, err := repo.BatchDeleteObjects(context.Background(), getParams(true, "verbose"), nil, "", 0)
-=======
-			batchDeleteRes, err := repo.BatchDeleteObjects(context.Background(), getParams(true, "verbose"), time.Now(), nil, "")
->>>>>>> 53eec30c
+			batchDeleteRes, err := repo.BatchDeleteObjects(context.Background(), getParams(true, "verbose"), time.Now(), nil, "", 0)
 			require.Nil(t, err)
 			require.Equal(t, int64(beforeDelete), batchDeleteRes.Matches)
 			require.Equal(t, beforeDelete, len(batchDeleteRes.Objects))
@@ -1040,11 +1032,7 @@
 			beforeDelete := len(res)
 			require.True(t, beforeDelete > 0)
 			// dryRun == true, only test how many objects can be deleted
-<<<<<<< HEAD
-			batchDeleteRes, err := repo.BatchDeleteObjects(context.Background(), getParams(true, "minimal"), nil, "", 0)
-=======
-			batchDeleteRes, err := repo.BatchDeleteObjects(context.Background(), getParams(true, "minimal"), time.Now(), nil, "")
->>>>>>> 53eec30c
+			batchDeleteRes, err := repo.BatchDeleteObjects(context.Background(), getParams(true, "minimal"), time.Now(), nil, "", 0)
 			require.Nil(t, err)
 			require.Equal(t, int64(beforeDelete), batchDeleteRes.Matches)
 			require.Equal(t, beforeDelete, len(batchDeleteRes.Objects))
@@ -1096,11 +1084,7 @@
 				},
 				DryRun: false,
 				Output: "verbose",
-<<<<<<< HEAD
-			}, nil, "", 0)
-=======
-			}, time.Now(), nil, "")
->>>>>>> 53eec30c
+			}, time.Now(), nil, "", 0)
 			require.Nil(t, err)
 			require.Equal(t, int64(2), batchDeleteRes.Matches)
 			require.Equal(t, 2, len(batchDeleteRes.Objects))
@@ -1119,11 +1103,7 @@
 			beforeDelete := len(res)
 			require.True(t, beforeDelete > 0)
 			// dryRun == true, only test how many objects can be deleted
-<<<<<<< HEAD
-			batchDeleteRes, err := repo.BatchDeleteObjects(context.Background(), getParams(false, "verbose"), nil, "", 0)
-=======
-			batchDeleteRes, err := repo.BatchDeleteObjects(context.Background(), getParams(false, "verbose"), time.Now(), nil, "")
->>>>>>> 53eec30c
+			batchDeleteRes, err := repo.BatchDeleteObjects(context.Background(), getParams(false, "verbose"), time.Now(), nil, "", 0)
 			require.Nil(t, err)
 			require.Equal(t, int64(beforeDelete), batchDeleteRes.Matches)
 			require.Equal(t, beforeDelete, len(batchDeleteRes.Objects))
@@ -1166,11 +1146,7 @@
 		}
 		t.Run("batch delete journey", func(t *testing.T) {
 			// delete objects to limit
-<<<<<<< HEAD
-			batchDeleteRes, err := repo.BatchDeleteObjects(context.Background(), getParams(true, "verbose"), nil, "", 0)
-=======
-			batchDeleteRes, err := repo.BatchDeleteObjects(context.Background(), getParams(true, "verbose"), time.Now(), nil, "")
->>>>>>> 53eec30c
+			batchDeleteRes, err := repo.BatchDeleteObjects(context.Background(), getParams(true, "verbose"), time.Now(), nil, "", 0)
 			require.Nil(t, err)
 			objectsMatches := batchDeleteRes.Matches
 
@@ -1179,22 +1155,14 @@
 			deletedObjectsCount := 0
 			for {
 				// delete objects to limit
-<<<<<<< HEAD
-				batchDeleteRes, err := repo.BatchDeleteObjects(context.Background(), getParams(false, "verbose"), nil, "", 0)
-=======
-				batchDeleteRes, err := repo.BatchDeleteObjects(context.Background(), getParams(false, "verbose"), time.Now(), nil, "")
->>>>>>> 53eec30c
+				batchDeleteRes, err := repo.BatchDeleteObjects(context.Background(), getParams(false, "verbose"), time.Now(), nil, "", 0)
 				require.Nil(t, err)
 				matches, deleted := batchDeleteRes.Matches, len(batchDeleteRes.Objects)
 				require.Equal(t, leftToDelete, matches)
 				require.True(t, deleted > 0)
 				deletedObjectsCount += deleted
 
-<<<<<<< HEAD
-				batchDeleteRes, err = repo.BatchDeleteObjects(context.Background(), getParams(true, "verbose"), nil, "", 0)
-=======
-				batchDeleteRes, err = repo.BatchDeleteObjects(context.Background(), getParams(true, "verbose"), time.Now(), nil, "")
->>>>>>> 53eec30c
+				batchDeleteRes, err = repo.BatchDeleteObjects(context.Background(), getParams(true, "verbose"), time.Now(), nil, "", 0)
 				require.Nil(t, err)
 				leftToDelete = batchDeleteRes.Matches
 
