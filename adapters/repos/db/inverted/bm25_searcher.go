--- conflicted
+++ resolved
@@ -15,35 +15,19 @@
 	"context"
 	"fmt"
 	"math"
-<<<<<<< HEAD
-	"sort"
-=======
 	"runtime/debug"
->>>>>>> 1469ea87
 	"strconv"
 	"strings"
 
-<<<<<<< HEAD
+	"github.com/weaviate/weaviate/entities/additional"
 	enterrors "github.com/weaviate/weaviate/entities/errors"
-=======
-	"github.com/weaviate/weaviate/adapters/repos/db/inverted/stopwords"
-	"github.com/weaviate/weaviate/adapters/repos/db/inverted/terms"
-
-	"golang.org/x/sync/errgroup"
-
-	"github.com/weaviate/sroar"
-	"github.com/weaviate/weaviate/adapters/repos/db/priorityqueue"
-
-	"github.com/weaviate/weaviate/entities/additional"
-	"github.com/weaviate/weaviate/entities/inverted"
-	"github.com/weaviate/weaviate/entities/models"
->>>>>>> 1469ea87
 
 	"github.com/pkg/errors"
 	"github.com/sirupsen/logrus"
 	"github.com/weaviate/sroar"
 	"github.com/weaviate/weaviate/adapters/repos/db/helpers"
 	"github.com/weaviate/weaviate/adapters/repos/db/inverted/stopwords"
+	"github.com/weaviate/weaviate/adapters/repos/db/inverted/terms"
 	"github.com/weaviate/weaviate/adapters/repos/db/lsmkv"
 	"github.com/weaviate/weaviate/adapters/repos/db/priorityqueue"
 	"github.com/weaviate/weaviate/adapters/repos/db/propertyspecific"
@@ -197,17 +181,7 @@
 	averagePropLength = averagePropLength / float64(len(params.Properties))
 
 	// 100 is a reasonable expected capacity for the total number of terms to query.
-<<<<<<< HEAD
-	results := make(terms, 0, 100)
-	indices := make([]map[uint64]int, 0, 100)
-
-	eg := enterrors.NewErrorGroupWrapper(b.logger)
-	eg.SetLimit(_NUMCPU)
-
-	var resultsLock sync.Mutex
-=======
 	allRequests := make([]termListRequest, 0, 100)
->>>>>>> 1469ea87
 
 	for _, tokenization := range helpers.Tokenizations {
 		propNames := propNamesByTokenization[tokenization]
@@ -219,25 +193,6 @@
 				queryTerms, duplicateBoosts = b.removeStopwordsFromQueryTerms(
 					queryTerms, duplicateBoosts, stopWordDetector)
 			}
-<<<<<<< HEAD
-
-			for i := range queryTerms {
-				j := i
-
-				eg.Go(func() (err error) {
-					termResult, docIndices, termErr := b.createTerm(ctx, N, filterDocIds, queryTerms[j], propNames,
-						propertyBoosts, duplicateBoosts[j], params.AdditionalExplanations)
-					if termErr != nil {
-						err = termErr
-						return
-					}
-					resultsLock.Lock()
-					results = append(results, termResult)
-					indices = append(indices, docIndices)
-					resultsLock.Unlock()
-					return
-				}, "query_term", queryTerms[j], "prop_names", propNames, "has_filter", filterDocIds != nil)
-=======
 			for queryTermIndex, queryTerm := range queryTerms {
 				allRequests = append(allRequests, termListRequest{
 					term:               queryTerm,
@@ -246,14 +201,13 @@
 					propertyNames:      propNames,
 					propertyBoosts:     propertyBoosts,
 				})
->>>>>>> 1469ea87
 			}
 		}
 	}
 
 	results := make([]*terms.Term, len(allRequests))
 
-	var eg errgroup.Group
+	eg := enterrors.NewErrorGroupWrapper(b.logger)
 	eg.SetLimit(_NUMCPU)
 
 	for _, request := range allRequests {
@@ -367,7 +321,7 @@
 			if j >= len(objs) {
 				break
 			}
-			if objs[j].DocID() != ids[i] {
+			if objs[j].DocID != ids[i] {
 				continue
 			}
 			scores[j] = scores[i]
@@ -383,23 +337,9 @@
 			if objs[k].AdditionalProperties() == nil {
 				objs[k].Object.Additional = make(map[string]interface{})
 			}
-<<<<<<< HEAD
-			for j, result := range results {
-				if termIndex, ok := indices[j][res.ID]; ok {
-					queryTerm := result.queryTerm
-					if len(result.data) <= termIndex {
-						b.logger.Warnf(
-							"Skipping object explanation in BM25: term index %v is out of range for query term %v, length %d, id %v",
-							termIndex, queryTerm, len(result.data), res.ID)
-						continue
-					}
-					obj.Object.Additional["BM25F_"+queryTerm+"_frequency"] = result.data[termIndex].frequency
-					obj.Object.Additional["BM25F_"+queryTerm+"_propLength"] = result.data[termIndex].propLength
-=======
 			for j, result := range explanations[k] {
 				if result == nil {
 					continue
->>>>>>> 1469ea87
 				}
 				queryTerm := allRequests[j].term
 				objs[k].Object.Additional["BM25F_"+queryTerm+"_frequency"] = result.Frequency
@@ -437,13 +377,6 @@
 	}
 }
 
-<<<<<<< HEAD
-func (b *BM25Searcher) createTerm(ctx context.Context, N float64, filterDocIds helpers.AllowList, query string,
-	propertyNames []string, propertyBoosts map[string]float32, duplicateTextBoost int,
-	additionalExplanations bool,
-) (term, map[uint64]int, error) {
-	termResult := term{queryTerm: query}
-=======
 func (b *BM25Searcher) createTerm(N float64, filterDocIds helpers.AllowList, query string, queryTermIndex int, propertyNames []string, propertyBoosts map[string]float32, duplicateTextBoost int, ctx context.Context) (*terms.Term, error) {
 	termResult := &terms.Term{
 		QueryTerm:      query,
@@ -456,7 +389,6 @@
 		filteredDocIDs = sroar.NewBitmap() // to build the global n if there is a filter
 		filteredDocIDsThread = make([]*sroar.Bitmap, len(propertyNames))
 	}
->>>>>>> 1469ea87
 
 	eg := enterrors.NewErrorGroupWrapper(b.logger)
 	eg.SetLimit(_NUMCPU)
@@ -472,11 +404,7 @@
 				if bucket == nil {
 					return fmt.Errorf("could not find bucket for property %v", propName)
 				}
-<<<<<<< HEAD
-				preM, err := bucket.MapList(ctx, []byte(query))
-=======
 				preM, err := bucket.DocPointerWithScoreList(ctx, []byte(query), propertyBoosts[propName])
->>>>>>> 1469ea87
 				if err != nil {
 					return err
 				}
@@ -498,12 +426,8 @@
 				} else {
 					m = preM
 				}
-<<<<<<< HEAD
-				allMsAndProps[i] = MapPairsAndPropName{MapPairs: m, propname: propName}
-=======
 
 				allMsAndProps[i] = m
->>>>>>> 1469ea87
 				return nil
 			},
 		)
@@ -533,14 +457,9 @@
 	}
 	allMsAndProps = nonEmptyMsAndProps
 
-<<<<<<< HEAD
-	indices := make([]int, len(allMsAndProps))
-	var docMapPairs []docPointerWithScore = nil
-=======
 	if len(nonEmptyMsAndProps) == 0 {
 		return nil, nil
 	}
->>>>>>> 1469ea87
 
 	if len(nonEmptyMsAndProps) == 1 {
 		termResult.Data = allMsAndProps[0]
@@ -617,11 +536,7 @@
 	if docMapPairs == nil {
 		return nil, nil
 	}
-<<<<<<< HEAD
-	termResult.data = docMapPairs
-=======
 	termResult.Data = docMapPairs
->>>>>>> 1469ea87
 
 	n := float64(len(docMapPairs))
 	if filterDocIds != nil {
