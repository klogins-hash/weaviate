--- conflicted
+++ resolved
@@ -86,12 +86,8 @@
 			TrackVectorDimensions:     m.db.config.TrackVectorDimensions,
 			AvoidMMap:                 m.db.config.AvoidMMap,
 			DisableLazyLoadShards:     m.db.config.DisableLazyLoadShards,
-<<<<<<< HEAD
+			ForceFullReplicasSearch:   m.db.config.ForceFullReplicasSearch,
 			ReplicationFactor:         NewAtomicInt64(class.ReplicationConfig.Factor),
-=======
-			ForceFullReplicasSearch:   m.db.config.ForceFullReplicasSearch,
-			ReplicationFactor:         class.ReplicationConfig.Factor,
->>>>>>> 666f9b13
 		},
 		shardState,
 		// no backward-compatibility check required, since newly added classes will
