--- conflicted
+++ resolved
@@ -3035,7 +3035,6 @@
 	return totalObjectCount, totalDiskSize
 }
 
-<<<<<<< HEAD
 // shardHasOngoingReplication returns true if the shard has an ongoing replication operation
 func (i *Index) shardHasOngoingReplication(shard string) bool {
 	return i.replicationFSM != nil && i.replicationFSM.HasOngoingReplication(i.Config.ClassName.String(), shard, i.replicator.LocalNodeName())
@@ -3069,7 +3068,8 @@
 // useReplicator returns true if we should use the replicator to read/write to this shard
 func (i *Index) useReplicator(shard string) bool {
 	return i.replicationEnabled() || i.shardHasMultipleReplicas(shard) || i.shardHasOngoingReplication(shard)
-=======
+}
+
 // CalculateUnloadedDimensionsUsage calculates dimensions and object count for an unloaded shard without loading it into memory
 func (i *Index) CalculateUnloadedDimensionsUsage(ctx context.Context, tenantName, targetVector string) (count, dimensions int) {
 	// Obtain a lock that prevents tenant activation
@@ -3147,5 +3147,4 @@
 	}
 
 	return totalSize
->>>>>>> bcfab3ba
 }