//                           _       _
// __      _____  __ ___   ___  __ _| |_ ___
// \ \ /\ / / _ \/ _` \ \ / / |/ _` | __/ _ \
//  \ V  V /  __/ (_| |\ V /| | (_| | ||  __/
//   \_/\_/ \___|\__,_| \_/ |_|\__,_|\__\___|
//
//  Copyright © 2016 - 2025 Weaviate B.V. All rights reserved.
//
//  CONTACT: hello@weaviate.io
//

package db

import (
	"context"
	"encoding/binary"
	"fmt"
	"os"
	"path"
	"path/filepath"
	"runtime"
	"runtime/debug"
	"slices"
	golangSort "sort"
	"strings"
	"sync"
	"sync/atomic"
	"time"

	routerTypes "github.com/weaviate/weaviate/cluster/router/types"

	"github.com/go-openapi/strfmt"
	"github.com/google/uuid"
	"github.com/pkg/errors"
	"github.com/sirupsen/logrus"

	"github.com/weaviate/weaviate/adapters/repos/db/aggregator"
	"github.com/weaviate/weaviate/adapters/repos/db/helpers"
	"github.com/weaviate/weaviate/adapters/repos/db/indexcheckpoint"
	"github.com/weaviate/weaviate/adapters/repos/db/inverted"
	"github.com/weaviate/weaviate/adapters/repos/db/inverted/stopwords"
	"github.com/weaviate/weaviate/adapters/repos/db/lsmkv"
	"github.com/weaviate/weaviate/adapters/repos/db/queue"
	"github.com/weaviate/weaviate/adapters/repos/db/roaringset"
	"github.com/weaviate/weaviate/adapters/repos/db/sorter"
	"github.com/weaviate/weaviate/adapters/repos/db/vector/hnsw"
	usagetypes "github.com/weaviate/weaviate/cluster/usage/types"
	"github.com/weaviate/weaviate/entities/additional"
	"github.com/weaviate/weaviate/entities/aggregation"
	"github.com/weaviate/weaviate/entities/autocut"
	"github.com/weaviate/weaviate/entities/cyclemanager"
	"github.com/weaviate/weaviate/entities/dto"
	"github.com/weaviate/weaviate/entities/errorcompounder"
	enterrors "github.com/weaviate/weaviate/entities/errors"
	"github.com/weaviate/weaviate/entities/filters"
	"github.com/weaviate/weaviate/entities/models"
	"github.com/weaviate/weaviate/entities/modulecapabilities"
	"github.com/weaviate/weaviate/entities/multi"
	"github.com/weaviate/weaviate/entities/replication"
	"github.com/weaviate/weaviate/entities/schema"
	schemaConfig "github.com/weaviate/weaviate/entities/schema/config"
	"github.com/weaviate/weaviate/entities/search"
	"github.com/weaviate/weaviate/entities/searchparams"
	entsentry "github.com/weaviate/weaviate/entities/sentry"
	"github.com/weaviate/weaviate/entities/storagestate"
	"github.com/weaviate/weaviate/entities/storobj"
	esync "github.com/weaviate/weaviate/entities/sync"
	authzerrors "github.com/weaviate/weaviate/usecases/auth/authorization/errors"
	"github.com/weaviate/weaviate/usecases/config"
	configRuntime "github.com/weaviate/weaviate/usecases/config/runtime"
	"github.com/weaviate/weaviate/usecases/memwatch"
	"github.com/weaviate/weaviate/usecases/modules"
	"github.com/weaviate/weaviate/usecases/monitoring"
	"github.com/weaviate/weaviate/usecases/objects"
	"github.com/weaviate/weaviate/usecases/replica"
	schemaUC "github.com/weaviate/weaviate/usecases/schema"
	"github.com/weaviate/weaviate/usecases/sharding"
)

var (

	// Use runtime.GOMAXPROCS instead of runtime.NumCPU because NumCPU returns
	// the physical CPU cores. However, in a containerization context, that might
	// not be what we want. The physical node could have 128 cores, but we could
	// be cgroup-limited to 2 cores. In that case, we want 2 to be our limit, not
	// 128. It isn't guaranteed that MAXPROCS reflects the cgroup limit, but at
	// least there is a chance that it was set correctly. If not, it defaults to
	// NumCPU anyway, so we're not any worse off.
	_NUMCPU          = runtime.GOMAXPROCS(0)
	ErrShardNotFound = errors.New("shard not found")
)

// shardMap is a syn.Map which specialized in storing shards
type shardMap sync.Map

// Range calls f sequentially for each key and value present in the map.
// If f returns an error, range stops the iteration
func (m *shardMap) Range(f func(name string, shard ShardLike) error) (err error) {
	(*sync.Map)(m).Range(func(key, value any) bool {
		err = f(key.(string), value.(ShardLike))
		return err == nil
	})
	return err
}

// RangeConcurrently calls f for each key and value present in the map with at
// most _NUMCPU executors running in parallel. As opposed to [Range] it does
// not guarantee an exit on the first error.
func (m *shardMap) RangeConcurrently(logger logrus.FieldLogger, f func(name string, shard ShardLike) error) (err error) {
	eg := enterrors.NewErrorGroupWrapper(logger)
	eg.SetLimit(_NUMCPU)
	(*sync.Map)(m).Range(func(key, value any) bool {
		name, shard := key.(string), value.(ShardLike)
		eg.Go(func() error {
			return f(name, shard)
		}, name, shard)
		return true
	})

	return eg.Wait()
}

// Load returns the shard or nil if no shard is present.
// NOTE: this method does not check if the shard is loaded or not and it could
// return a lazy shard that is not loaded which could result in loading it if
// the returned shard is used.
// Use Loaded if you want to check if the shard is loaded without loading it.
func (m *shardMap) Load(name string) ShardLike {
	v, ok := (*sync.Map)(m).Load(name)
	if !ok {
		return nil
	}

	shard, ok := v.(ShardLike)
	if !ok {
		return nil
	}
	return shard
}

// Loaded returns the shard or nil if no shard is present.
// If it's a lazy shard, only return it if it's loaded.
func (m *shardMap) Loaded(name string) ShardLike {
	v, ok := (*sync.Map)(m).Load(name)
	if !ok {
		return nil
	}

	shard, ok := v.(ShardLike)
	if !ok {
		return nil
	}

	// If it's a lazy shard, only return it if it's loaded
	if lazyShard, ok := shard.(*LazyLoadShard); ok {
		if !lazyShard.isLoaded() {
			return nil
		}
	}

	return shard
}

// Store sets a shard giving its name and value
func (m *shardMap) Store(name string, shard ShardLike) {
	(*sync.Map)(m).Store(name, shard)
}

// Swap swaps the shard for a key and returns the previous value if any.
// The loaded result reports whether the key was present.
func (m *shardMap) Swap(name string, shard ShardLike) (previous ShardLike, loaded bool) {
	v, ok := (*sync.Map)(m).Swap(name, shard)
	if v == nil || !ok {
		return nil, ok
	}
	return v.(ShardLike), ok
}

// CompareAndSwap swaps the old and new values for key if the value stored in the map is equal to old.
func (m *shardMap) CompareAndSwap(name string, old, new ShardLike) bool {
	return (*sync.Map)(m).CompareAndSwap(name, old, new)
}

// LoadAndDelete deletes the value for a key, returning the previous value if any.
// The loaded result reports whether the key was present.
func (m *shardMap) LoadAndDelete(name string) (ShardLike, bool) {
	v, ok := (*sync.Map)(m).LoadAndDelete(name)
	if v == nil || !ok {
		return nil, ok
	}
	return v.(ShardLike), ok
}

// Index is the logical unit which contains all the data for one particular
// class. An index can be further broken up into self-contained units, called
// Shards, to allow for easy distribution across Nodes
type Index struct {
	classSearcher           inverted.ClassSearcher // to allow for nested by-references searches
	shards                  shardMap
	Config                  IndexConfig
	globalreplicationConfig *replication.GlobalConfig

	getSchema  schemaUC.SchemaGetter
	logger     logrus.FieldLogger
	remote     *sharding.RemoteIndex
	stopwords  *stopwords.Detector
	replicator *replica.Replicator

	vectorIndexUserConfigLock sync.Mutex
	vectorIndexUserConfig     schemaConfig.VectorIndexConfig
	vectorIndexUserConfigs    map[string]schemaConfig.VectorIndexConfig

	partitioningEnabled bool

	invertedIndexConfig     schema.InvertedIndexConfig
	invertedIndexConfigLock sync.Mutex

	// This lock should be used together with the db indexLock.
	//
	// The db indexlock locks the map that contains all indices against changes and should be used while iterating.
	// This lock protects this specific index form being deleted while in use. Use Rlock to signal that it is in use.
	// This way many goroutines can use a specific index in parallel. The delete-routine will try to acquire a RWlock.
	//
	// Usage:
	// Lock the whole db using db.indexLock
	// pick the indices you want and Rlock them
	// unlock db.indexLock
	// Use the indices
	// RUnlock all picked indices
	dropIndex sync.RWMutex

	metrics          *Metrics
	centralJobQueue  chan job
	scheduler        *queue.Scheduler
	indexCheckpoints *indexcheckpoint.Checkpoints

	cycleCallbacks *indexCycleCallbacks

	shardTransferMutex shardTransfer
	lastBackup         atomic.Pointer[BackupState]

	// canceled when either Shutdown or Drop called
	closingCtx    context.Context
	closingCancel context.CancelFunc

	// always true if lazy shard loading is off, in the case of lazy shard
	// loading will be set to true once the last shard was loaded.
	allShardsReady   atomic.Bool
	allocChecker     memwatch.AllocChecker
	shardCreateLocks *esync.KeyLocker

	replicationConfigLock sync.RWMutex

	shardLoadLimiter ShardLoadLimiter

	closeLock sync.RWMutex
	closed    bool

	shardReindexer ShardReindexerV3

<<<<<<< HEAD
	router routerTypes.Router
=======
	router router.Router

	bitmapBufPool roaringset.BitmapBufPool
>>>>>>> f4b47a0f
}

func (i *Index) ID() string {
	return indexID(i.Config.ClassName)
}

func (i *Index) path() string {
	return path.Join(i.Config.RootPath, i.ID())
}

type nodeResolver interface {
	AllHostnames() []string
	NodeHostname(nodeName string) (string, bool)
}

// NewIndex creates an index with the specified amount of shards, using only
// the shards that are local to a node
func NewIndex(ctx context.Context, cfg IndexConfig,
	shardState *sharding.State, invertedIndexConfig schema.InvertedIndexConfig,
	vectorIndexUserConfig schemaConfig.VectorIndexConfig,
	vectorIndexUserConfigs map[string]schemaConfig.VectorIndexConfig,
	router routerTypes.Router, sg schemaUC.SchemaGetter, cs inverted.ClassSearcher, logger logrus.FieldLogger,
	nodeResolver nodeResolver, remoteClient sharding.RemoteIndexClient,
	replicaClient replica.Client,
	globalReplicationConfig *replication.GlobalConfig,
	promMetrics *monitoring.PrometheusMetrics, class *models.Class, jobQueueCh chan job,
	scheduler *queue.Scheduler,
	indexCheckpoints *indexcheckpoint.Checkpoints,
	allocChecker memwatch.AllocChecker,
	shardReindexer ShardReindexerV3,
	bitmapBufPool roaringset.BitmapBufPool,
) (*Index, error) {
	sd, err := stopwords.NewDetectorFromConfig(invertedIndexConfig.Stopwords)
	if err != nil {
		return nil, errors.Wrap(err, "failed to create new index")
	}

	if cfg.QueryNestedRefLimit == 0 {
		cfg.QueryNestedRefLimit = config.DefaultQueryNestedCrossReferenceLimit
	}

	if vectorIndexUserConfigs == nil {
		vectorIndexUserConfigs = map[string]schemaConfig.VectorIndexConfig{}
	}
	index := &Index{
		Config:                  cfg,
		globalreplicationConfig: globalReplicationConfig,
		getSchema:               sg,
		logger:                  logger,
		classSearcher:           cs,
		vectorIndexUserConfig:   vectorIndexUserConfig,
		invertedIndexConfig:     invertedIndexConfig,
		vectorIndexUserConfigs:  vectorIndexUserConfigs,
		stopwords:               sd,
		partitioningEnabled:     shardState.PartitioningEnabled,
		remote:                  sharding.NewRemoteIndex(cfg.ClassName.String(), sg, nodeResolver, remoteClient),
		metrics:                 NewMetrics(logger, promMetrics, cfg.ClassName.String(), "n/a"),
		centralJobQueue:         jobQueueCh,
		shardTransferMutex:      shardTransfer{log: logger, retryDuration: mutexRetryDuration, notifyDuration: mutexNotifyDuration},
		scheduler:               scheduler,
		indexCheckpoints:        indexCheckpoints,
		allocChecker:            allocChecker,
		shardCreateLocks:        esync.NewKeyLocker(),
		shardLoadLimiter:        cfg.ShardLoadLimiter,
		shardReindexer:          shardReindexer,
		router:                  router,
		bitmapBufPool:           bitmapBufPool,
	}

	getDeletionStrategy := func() string {
		return index.DeletionStrategy()
	}

	// TODO: Fix replica router instantiation to be at the top level
	index.replicator = replica.NewReplicator(cfg.ClassName.String(), router, sg.NodeName(), getDeletionStrategy, replicaClient, logger)

	index.closingCtx, index.closingCancel = context.WithCancel(context.Background())

	index.initCycleCallbacks()

	if err := index.checkSingleShardMigration(); err != nil {
		return nil, errors.Wrap(err, "migrating sharding state from previous version")
	}

	if err := os.MkdirAll(index.path(), os.ModePerm); err != nil {
		return nil, fmt.Errorf("init index %q: %w", index.ID(), err)
	}

	if err := index.initAndStoreShards(ctx, class, shardState, promMetrics); err != nil {
		return nil, err
	}

	index.cycleCallbacks.compactionCycle.Start()
	index.cycleCallbacks.compactionAuxCycle.Start()
	index.cycleCallbacks.flushCycle.Start()

	return index, nil
}

// since called in Index's constructor there is no risk same shard will be inited/created in parallel,
// therefore shardCreateLocks are not used here
func (i *Index) initAndStoreShards(ctx context.Context, class *models.Class,
	shardState *sharding.State, promMetrics *monitoring.PrometheusMetrics,
) error {
	if i.Config.DisableLazyLoadShards {
		eg := enterrors.NewErrorGroupWrapper(i.logger)
		eg.SetLimit(_NUMCPU)

		for _, shardName := range shardState.AllLocalPhysicalShards() {
			physical := shardState.Physical[shardName]
			if physical.ActivityStatus() != models.TenantActivityStatusHOT {
				// do not instantiate inactive shard
				continue
			}

			shardName := shardName // prevent loop variable capture
			eg.Go(func() error {
				if err := i.shardLoadLimiter.Acquire(ctx); err != nil {
					return fmt.Errorf("acquiring permit to load shard: %w", err)
				}
				defer i.shardLoadLimiter.Release()

				shard, err := NewShard(ctx, promMetrics, shardName, i, class, i.centralJobQueue, i.scheduler,
					i.indexCheckpoints, i.shardReindexer, false, i.bitmapBufPool)
				if err != nil {
					return fmt.Errorf("init shard %s of index %s: %w", shardName, i.ID(), err)
				}

				i.shards.Store(shardName, shard)
				return nil
			}, shardName)
		}

		if err := eg.Wait(); err != nil {
			return err
		}

		i.allShardsReady.Store(true)
		return nil
	}

	// shards to lazily initialize are fetch once and in the same goroutine the index is initialized
	// so to avoid races if shards are deleted before being initialized
	shards := shardState.AllLocalPhysicalShards()

	for _, shardName := range shards {
		physical := shardState.Physical[shardName]
		if physical.ActivityStatus() != models.TenantActivityStatusHOT {
			// do not instantiate inactive shard
			continue
		}

		shard := NewLazyLoadShard(ctx, promMetrics, shardName, i, class, i.centralJobQueue, i.indexCheckpoints,
			i.allocChecker, i.shardLoadLimiter, i.shardReindexer, true, i.bitmapBufPool)
		i.shards.Store(shardName, shard)
	}

	// NOTE(dyma):
	// 1. So "lazy-loaded" shards are actually loaded "half-eagerly"?
	// 2. If <-ctx.Done or we fail to load a shard, should allShardsReady still report true?
	initLazyShardsInBackground := func() {
		defer i.allShardsReady.Store(true)

		ticker := time.NewTicker(time.Second)
		defer ticker.Stop()

		now := time.Now()

		for _, shardName := range shards {
			// prioritize closingCtx over ticker:
			// check closing again in case of ticker was selected when both
			// cases where available
			select {
			case <-i.closingCtx.Done():
				// break loop by returning error
				i.logger.
					WithField("action", "load_all_shards").
					Errorf("failed to load all shards: %v", i.closingCtx.Err())
				return
			case <-ticker.C:
				select {
				case <-i.closingCtx.Done():
					// break loop by returning error
					i.logger.
						WithField("action", "load_all_shards").
						Errorf("failed to load all shards: %v", i.closingCtx.Err())
					return
				default:
					err := i.loadLocalShardIfActive(shardName)
					if err != nil {
						i.logger.
							WithField("action", "load_shard").
							WithField("shard_name", shardName).
							Errorf("failed to load shard: %v", err)
						return
					}
				}
			}
		}

		i.logger.
			WithField("action", "load_all_shards").
			WithField("took", time.Since(now).String()).
			Debug("finished loading all shards")
	}

	enterrors.GoWrapper(initLazyShardsInBackground, i.logger)

	return nil
}

func (i *Index) loadLocalShardIfActive(shardName string) error {
	i.shardCreateLocks.Lock(shardName)
	defer i.shardCreateLocks.Unlock(shardName)

	// check if set to inactive in the meantime by concurrent call
	shard := i.shards.Load(shardName)
	if shard == nil {
		return nil
	}

	lazyShard, ok := shard.(*LazyLoadShard)
	if ok {
		return lazyShard.Load(context.Background())
	}

	return nil
}

// used to init/create shard in different moments of index's lifecycle, therefore it needs to be called
// within shardCreateLocks to prevent parallel create/init of the same shard
func (i *Index) initShard(ctx context.Context, shardName string, class *models.Class,
	promMetrics *monitoring.PrometheusMetrics, disableLazyLoad bool, implicitShardLoading bool,
) (ShardLike, error) {
	if disableLazyLoad {
		if err := i.allocChecker.CheckMappingAndReserve(3, int(lsmkv.FlushAfterDirtyDefault.Seconds())); err != nil {
			return nil, errors.Wrap(err, "memory pressure: cannot init shard")
		}

		if err := i.shardLoadLimiter.Acquire(ctx); err != nil {
			return nil, fmt.Errorf("acquiring permit to load shard: %w", err)
		}
		defer i.shardLoadLimiter.Release()

		shard, err := NewShard(ctx, promMetrics, shardName, i, class, i.centralJobQueue, i.scheduler,
			i.indexCheckpoints, i.shardReindexer, false, i.bitmapBufPool)
		if err != nil {
			return nil, fmt.Errorf("init shard %s of index %s: %w", shardName, i.ID(), err)
		}

		return shard, nil
	}

	shard := NewLazyLoadShard(ctx, promMetrics, shardName, i, class, i.centralJobQueue, i.indexCheckpoints,
		i.allocChecker, i.shardLoadLimiter, i.shardReindexer, implicitShardLoading, i.bitmapBufPool)
	return shard, nil
}

// Iterate over all objects in the index, applying the callback function to each one.  Adding or removing objects during iteration is not supported.
func (i *Index) IterateObjects(ctx context.Context, cb func(index *Index, shard ShardLike, object *storobj.Object) error) (err error) {
	return i.ForEachShard(func(_ string, shard ShardLike) error {
		wrapper := func(object *storobj.Object) error {
			return cb(i, shard, object)
		}
		bucket := shard.Store().Bucket(helpers.ObjectsBucketLSM)
		return bucket.IterateObjects(ctx, wrapper)
	})
}

// ForEachShard applies func f on each shard in the index.
//
// WARNING: only use this if you expect all LazyLoadShards to be loaded!
// Calling this method may lead to shards being force-loaded, causing
// unexpected CPU spikes. If you only want to apply f on loaded shards,
// call ForEachLoadedShard instead.
// Note: except Dropping and Shutting Down
func (i *Index) ForEachShard(f func(name string, shard ShardLike) error) error {
	return i.shards.Range(f)
}

func (i *Index) ForEachLoadedShard(f func(name string, shard ShardLike) error) error {
	return i.shards.Range(func(name string, shard ShardLike) error {
		// Skip lazy loaded shard which are not loaded
		if asLazyLoadShard, ok := shard.(*LazyLoadShard); ok {
			if !asLazyLoadShard.isLoaded() {
				return nil
			}
		}
		return f(name, shard)
	})
}

func (i *Index) ForEachShardConcurrently(f func(name string, shard ShardLike) error) error {
	return i.shards.RangeConcurrently(i.logger, f)
}

// Iterate over all objects in the shard, applying the callback function to each one.  Adding or removing objects during iteration is not supported.
func (i *Index) IterateShards(ctx context.Context, cb func(index *Index, shard ShardLike) error) (err error) {
	return i.ForEachShard(func(key string, shard ShardLike) error {
		return cb(i, shard)
	})
}

func (i *Index) addProperty(ctx context.Context, props ...*models.Property) error {
	eg := enterrors.NewErrorGroupWrapper(i.logger)
	eg.SetLimit(_NUMCPU)

	i.ForEachShard(func(key string, shard ShardLike) error {
		shard.initPropertyBuckets(ctx, eg, false, props...)
		return nil
	})

	if err := eg.Wait(); err != nil {
		return errors.Wrapf(err, "extend idx '%s' with properties '%v", i.ID(), props)
	}
	return nil
}

func (i *Index) updateVectorIndexConfig(ctx context.Context,
	updated schemaConfig.VectorIndexConfig,
) error {
	// an updated is not specific to one shard, but rather all
	err := i.ForEachShard(func(name string, shard ShardLike) error {
		// At the moment, we don't do anything in an update that could fail, but
		// technically this should be part of some sort of a two-phase commit  or
		// have another way to rollback if we have updates that could potentially
		// fail in the future. For now that's not a realistic risk.
		if err := shard.UpdateVectorIndexConfig(ctx, updated); err != nil {
			return errors.Wrapf(err, "shard %s", name)
		}
		return nil
	})
	if err != nil {
		return err
	}
	i.vectorIndexUserConfigLock.Lock()
	defer i.vectorIndexUserConfigLock.Unlock()

	i.vectorIndexUserConfig = updated

	return nil
}

func (i *Index) updateVectorIndexConfigs(ctx context.Context,
	updated map[string]schemaConfig.VectorIndexConfig,
) error {
	err := i.ForEachShard(func(name string, shard ShardLike) error {
		if err := shard.UpdateVectorIndexConfigs(ctx, updated); err != nil {
			return fmt.Errorf("shard %q: %w", name, err)
		}
		return nil
	})
	if err != nil {
		return err
	}

	i.vectorIndexUserConfigLock.Lock()
	defer i.vectorIndexUserConfigLock.Unlock()

	for targetName, targetCfg := range updated {
		i.vectorIndexUserConfigs[targetName] = targetCfg
	}

	return nil
}

func (i *Index) GetInvertedIndexConfig() schema.InvertedIndexConfig {
	i.invertedIndexConfigLock.Lock()
	defer i.invertedIndexConfigLock.Unlock()

	return i.invertedIndexConfig
}

func (i *Index) updateInvertedIndexConfig(ctx context.Context,
	updated schema.InvertedIndexConfig,
) error {
	i.invertedIndexConfigLock.Lock()
	defer i.invertedIndexConfigLock.Unlock()

	i.invertedIndexConfig = updated

	return nil
}

func (i *Index) asyncReplicationGloballyDisabled() bool {
	return i.globalreplicationConfig.AsyncReplicationDisabled.Get()
}

func (i *Index) updateReplicationConfig(ctx context.Context, cfg *models.ReplicationConfig) error {
	i.replicationConfigLock.Lock()
	defer i.replicationConfigLock.Unlock()

	i.Config.ReplicationFactor = cfg.Factor
	i.Config.DeletionStrategy = cfg.DeletionStrategy
	i.Config.AsyncReplicationEnabled = cfg.AsyncEnabled && i.Config.ReplicationFactor > 1 && !i.asyncReplicationGloballyDisabled()

	err := i.ForEachLoadedShard(func(name string, shard ShardLike) error {
		if err := shard.SetAsyncReplicationEnabled(ctx, i.Config.AsyncReplicationEnabled); err != nil {
			return fmt.Errorf("updating async replication on shard %q: %w", name, err)
		}
		return nil
	})
	if err != nil {
		return err
	}

	return nil
}

func (i *Index) ReplicationFactor() int64 {
	i.replicationConfigLock.RLock()
	defer i.replicationConfigLock.RUnlock()

	return i.Config.ReplicationFactor
}

func (i *Index) DeletionStrategy() string {
	i.replicationConfigLock.RLock()
	defer i.replicationConfigLock.RUnlock()

	return i.Config.DeletionStrategy
}

type IndexConfig struct {
	RootPath                            string
	ClassName                           schema.ClassName
	QueryMaximumResults                 int64
	QueryHybridMaximumResults           int64
	QueryNestedRefLimit                 int64
	ResourceUsage                       config.ResourceUsage
	LazySegmentsDisabled                bool
	SegmentInfoIntoFileNameEnabled      bool
	WriteMetadataFilesEnabled           bool
	MemtablesFlushDirtyAfter            int
	MemtablesInitialSizeMB              int
	MemtablesMaxSizeMB                  int
	MemtablesMinActiveSeconds           int
	MemtablesMaxActiveSeconds           int
	MinMMapSize                         int64
	MaxReuseWalSize                     int64
	SegmentsCleanupIntervalSeconds      int
	SeparateObjectsCompactions          bool
	CycleManagerRoutinesFactor          int
	IndexRangeableInMemory              bool
	MaxSegmentSize                      int64
	ReplicationFactor                   int64
	DeletionStrategy                    string
	AsyncReplicationEnabled             bool
	AvoidMMap                           bool
	DisableLazyLoadShards               bool
	ForceFullReplicasSearch             bool
	TransferInactivityTimeout           time.Duration
	LSMEnableSegmentsChecksumValidation bool
	TrackVectorDimensions               bool
	TrackVectorDimensionsInterval       time.Duration
	UsageEnabled                        bool
	ShardLoadLimiter                    ShardLoadLimiter

	HNSWMaxLogSize                               int64
	HNSWDisableSnapshots                         bool
	HNSWSnapshotIntervalSeconds                  int
	HNSWSnapshotOnStartup                        bool
	HNSWSnapshotMinDeltaCommitlogsNumber         int
	HNSWSnapshotMinDeltaCommitlogsSizePercentage int
	HNSWWaitForCachePrefill                      bool
	HNSWFlatSearchConcurrency                    int
	HNSWAcornFilterRatio                         float64
	VisitedListPoolMaxSize                       int

	QuerySlowLogEnabled    *configRuntime.DynamicValue[bool]
	QuerySlowLogThreshold  *configRuntime.DynamicValue[time.Duration]
	InvertedSorterDisabled *configRuntime.DynamicValue[bool]
	MaintenanceModeEnabled func() bool
}

func indexID(class schema.ClassName) string {
	return strings.ToLower(string(class))
}

func (i *Index) determineObjectShard(ctx context.Context, id strfmt.UUID, tenant string) (string, error) {
	return i.determineObjectShardByStatus(ctx, id, tenant, nil)
}

func (i *Index) determineObjectShardByStatus(ctx context.Context, id strfmt.UUID, tenant string, shardsStatus map[string]string) (string, error) {
	if tenant == "" {
		uuid, err := uuid.Parse(id.String())
		if err != nil {
			return "", fmt.Errorf("parse uuid: %q", id.String())
		}

		uuidBytes, err := uuid.MarshalBinary() // cannot error
		if err != nil {
			return "", fmt.Errorf("marshal uuid: %q", id.String())
		}
		return i.getSchema.ShardFromUUID(i.Config.ClassName.String(), uuidBytes), nil
	}

	var err error
	if len(shardsStatus) == 0 {
		shardsStatus, err = i.getSchema.TenantsShards(ctx, i.Config.ClassName.String(), tenant)
		if err != nil {
			return "", err
		}
	}

	if status := shardsStatus[tenant]; status != "" {
		if status == models.TenantActivityStatusHOT {
			return tenant, nil
		}
		return "", objects.NewErrMultiTenancy(fmt.Errorf("%w: '%s'", enterrors.ErrTenantNotActive, tenant))
	}
	class := i.getSchema.ReadOnlyClass(i.Config.ClassName.String())
	if class == nil {
		return "", fmt.Errorf("class %q not found in schema", i.Config.ClassName)
	}
	return "", objects.NewErrMultiTenancy(
		fmt.Errorf("%w: %q", enterrors.ErrTenantNotFound, tenant))
}

func (i *Index) putObject(ctx context.Context, object *storobj.Object,
	replProps *additional.ReplicationProperties, schemaVersion uint64,
) error {
	if err := i.validateMultiTenancy(object.Object.Tenant); err != nil {
		return err
	}

	if i.Config.ClassName != object.Class() {
		return fmt.Errorf("cannot import object of class %s into index of class %s",
			object.Class(), i.Config.ClassName)
	}

	shardName, err := i.determineObjectShard(ctx, object.ID(), object.Object.Tenant)
	if err != nil {
		switch {
		case errors.As(err, &objects.ErrMultiTenancy{}):
			return objects.NewErrMultiTenancy(fmt.Errorf("determine shard: %w", err))
		case errors.As(err, &authzerrors.Forbidden{}):
			return fmt.Errorf("determine shard: %w", err)
		default:
			return objects.NewErrInvalidUserInput("determine shard: %v", err)
		}
	}
	if replProps == nil {
		replProps = defaultConsistency()
	}
	if i.shardHasMultipleReplicasWrite(shardName, shardName) {
		cl := routerTypes.ConsistencyLevel(replProps.ConsistencyLevel)
		if err := i.replicator.PutObject(ctx, shardName, object, cl, schemaVersion); err != nil {
			return fmt.Errorf("replicate insertion: shard=%q: %w", shardName, err)
		}
		return nil
	}

	shard, release, err := i.getShardForDirectLocalOperation(ctx, object.Object.Tenant, shardName, localShardOperationWrite)
	defer release()
	if err != nil {
		return err
	}

	// no replication, remote shard (or local not yet inited)
	if shard == nil {
		if err := i.remote.PutObject(ctx, shardName, object, schemaVersion); err != nil {
			return fmt.Errorf("put remote object: shard=%q: %w", shardName, err)
		}
		return nil
	}

	// no replication, local shard
	i.shardTransferMutex.RLock()
	defer i.shardTransferMutex.RUnlock()

	err = shard.PutObject(ctx, object)
	if err != nil {
		return fmt.Errorf("put local object: shard=%q: %w", shardName, err)
	}

	return nil
}

func (i *Index) IncomingPutObject(ctx context.Context, shardName string,
	object *storobj.Object, schemaVersion uint64,
) error {
	i.shardTransferMutex.RLock()
	defer i.shardTransferMutex.RUnlock()

	// This is a bit hacky, the problem here is that storobj.Parse() currently
	// misses date fields as it has no way of knowing that a date-formatted
	// string was actually a date type. However, adding this functionality to
	// Parse() would break a lot of code, because it currently
	// schema-independent. To find out if a field is a date or date[], we need to
	// involve the schema, thus why we are doing it here. This was discovered as
	// part of https://github.com/weaviate/weaviate/issues/1775
	if err := i.parseDateFieldsInProps(object.Object.Properties); err != nil {
		return err
	}

	shard, release, err := i.getOrInitShard(ctx, shardName)
	if err != nil {
		return err
	}
	defer release()

	return shard.PutObject(ctx, object)
}

func (i *Index) replicationEnabled() bool {
	i.replicationConfigLock.RLock()
	defer i.replicationConfigLock.RUnlock()

	return i.Config.ReplicationFactor > 1
}

func (i *Index) shardHasMultipleReplicasWrite(tenantName, shardName string) bool {
	// if replication is enabled, we always have multiple replicas
	if i.replicationEnabled() {
		return true
	}
	// if the router is nil, preserve previous behavior by returning false
	if i.router == nil {
		return false
	}
	ws, err := i.router.GetWriteReplicasLocation(i.Config.ClassName.String(), tenantName, shardName)
	if err != nil {
		return false
	}
	// we're including additional replicas here to make sure we at least try to push the write
	// to them if they exist
	allReplicas := append(ws.NodeNames(), ws.AdditionalNodeNames()...)
	return len(allReplicas) > 1
}

func (i *Index) shardHasMultipleReplicasRead(tenantName, shardName string) bool {
	// if replication is enabled, we always have multiple replicas
	if i.replicationEnabled() {
		return true
	}
	// if the router is nil, preserve previous behavior by returning false
	if i.router == nil {
		return false
	}
	replicas, err := i.router.GetReadReplicasLocation(i.Config.ClassName.String(), tenantName, shardName)
	if err != nil {
		return false
	}
	return len(replicas.NodeNames()) > 1
}

// anyShardHasMultipleReplicasRead returns true if any of the shards has multiple replicas
func (i *Index) anyShardHasMultipleReplicasRead(tenantName string, shardNames []string) bool {
	if i.replicationEnabled() {
		return true
	}
	for _, shardName := range shardNames {
		if i.shardHasMultipleReplicasRead(tenantName, shardName) {
			return true
		}
	}
	return false
}

type localShardOperation string

const (
	localShardOperationWrite localShardOperation = "write"
	localShardOperationRead  localShardOperation = "read"
)

// getShardForDirectLocalOperation is used to try to get a shard for a local read/write operation.
// It will return the shard if it is found, and a release function to release the shard.
// The shard will be nil if the shard is not found, or if the local shard should not be used.
// The caller should always call the release function.
func (i *Index) getShardForDirectLocalOperation(ctx context.Context, tenantName string, shardName string, operation localShardOperation) (ShardLike, func(), error) {
	shard, release, err := i.GetShard(ctx, shardName)
	// NOTE release should always be ok to call, even if there is an error or the shard is nil,
	// see Index.getOptInitLocalShard for more details.
	if err != nil {
		return nil, release, err
	}

	// if the router is nil, just use the default behavior
	if i.router == nil {
		return shard, release, nil
	}

	// get the replicas for the shard
	var rs routerTypes.ReadReplicaSet
	var ws routerTypes.WriteReplicaSet
	switch operation {
	case localShardOperationWrite:
		ws, err = i.router.GetWriteReplicasLocation(i.Config.ClassName.String(), tenantName, shardName)
		if err != nil {
			return shard, release, nil
		}
		// if the local node is not in the list of replicas, don't return the shard (but still allow the caller to release)
		// we should not read/write from the local shard if the local node is not in the list of replicas (eg we should use the remote)
		if !slices.Contains(ws.NodeNames(), i.replicator.LocalNodeName()) {
			return nil, release, nil
		}
	case localShardOperationRead:
		rs, err = i.router.GetReadReplicasLocation(i.Config.ClassName.String(), tenantName, shardName)
		if err != nil {
			return shard, release, nil
		}
		// if the local node is not in the list of replicas, don't return the shard (but still allow the caller to release)
		// we should not read/write from the local shard if the local node is not in the list of replicas (eg we should use the remote)
		if !slices.Contains(rs.NodeNames(), i.replicator.LocalNodeName()) {
			return nil, release, nil
		}
	default:
		return nil, func() {}, fmt.Errorf("invalid local shard operation: %s", operation)
	}

	return shard, release, nil
}

func (i *Index) asyncReplicationEnabled() bool {
	i.replicationConfigLock.RLock()
	defer i.replicationConfigLock.RUnlock()

	return i.Config.ReplicationFactor > 1 && i.Config.AsyncReplicationEnabled && !i.asyncReplicationGloballyDisabled()
}

// parseDateFieldsInProps checks the schema for the current class for which
// fields are date fields, then - if they are set - parses them accordingly.
// Works for both date and date[].
func (i *Index) parseDateFieldsInProps(props interface{}) error {
	if props == nil {
		return nil
	}

	propMap, ok := props.(map[string]interface{})
	if !ok {
		// don't know what to do with this
		return nil
	}

	c := i.getSchema.ReadOnlyClass(i.Config.ClassName.String())
	if c == nil {
		return fmt.Errorf("class %s not found in schema", i.Config.ClassName)
	}

	for _, prop := range c.Properties {
		if prop.DataType[0] == string(schema.DataTypeDate) {
			raw, ok := propMap[prop.Name]
			if !ok {
				// prop is not set, nothing to do
				continue
			}

			parsed, err := parseAsStringToTime(raw)
			if err != nil {
				return errors.Wrapf(err, "time prop %q", prop.Name)
			}

			propMap[prop.Name] = parsed
		}

		if prop.DataType[0] == string(schema.DataTypeDateArray) {
			raw, ok := propMap[prop.Name]
			if !ok {
				// prop is not set, nothing to do
				continue
			}

			asSlice, ok := raw.([]string)
			if !ok {
				return errors.Errorf("parse as time array, expected []interface{} got %T",
					raw)
			}
			parsedSlice := make([]interface{}, len(asSlice))
			for j := range asSlice {
				parsed, err := parseAsStringToTime(interface{}(asSlice[j]))
				if err != nil {
					return errors.Wrapf(err, "time array prop %q at pos %d", prop.Name, j)
				}

				parsedSlice[j] = parsed
			}
			propMap[prop.Name] = parsedSlice

		}
	}

	return nil
}

func parseAsStringToTime(in interface{}) (time.Time, error) {
	var parsed time.Time
	var err error

	asString, ok := in.(string)
	if !ok {
		return parsed, errors.Errorf("parse as time, expected string got %T", in)
	}

	parsed, err = time.Parse(time.RFC3339, asString)
	if err != nil {
		return parsed, err
	}

	return parsed, nil
}

// return value []error gives the error for the index with the positions
// matching the inputs
func (i *Index) putObjectBatch(ctx context.Context, objects []*storobj.Object,
	replProps *additional.ReplicationProperties, schemaVersion uint64,
) []error {
	type objsAndPos struct {
		objects []*storobj.Object
		pos     []int
	}
	out := make([]error, len(objects))
	if replProps == nil {
		replProps = defaultConsistency()
	}

	byShard := map[string]objsAndPos{}
	// get all tenants shards
	tenants := make([]string, len(objects))
	tenantsStatus := map[string]string{}
	var err error
	for _, obj := range objects {
		if obj.Object.Tenant == "" {
			continue
		}
		tenants = append(tenants, obj.Object.Tenant)
	}

	if len(tenants) > 0 {
		tenantsStatus, err = i.getSchema.TenantsShards(ctx, i.Config.ClassName.String(), tenants...)
		if err != nil {
			return []error{err}
		}
	}

	for pos, obj := range objects {
		if err := i.validateMultiTenancy(obj.Object.Tenant); err != nil {
			out[pos] = err
			continue
		}
		shardName, err := i.determineObjectShardByStatus(ctx, obj.ID(), obj.Object.Tenant, tenantsStatus)
		if err != nil {
			out[pos] = err
			continue
		}

		group := byShard[shardName]
		group.objects = append(group.objects, obj)
		group.pos = append(group.pos, pos)
		byShard[shardName] = group
	}

	wg := &sync.WaitGroup{}
	for shardName, group := range byShard {
		shardName := shardName
		group := group
		wg.Add(1)
		f := func() {
			defer wg.Done()

			defer func() {
				err := recover()
				if err != nil {
					for pos := range group.pos {
						out[pos] = fmt.Errorf("an unexpected error occurred: %s", err)
					}
					fmt.Fprintf(os.Stderr, "panic: %s\n", err)
					entsentry.Recover(err)
					debug.PrintStack()
				}
			}()
			var errs []error
			if i.shardHasMultipleReplicasWrite(shardName, shardName) {
				errs = i.replicator.PutObjects(ctx, shardName, group.objects,
					routerTypes.ConsistencyLevel(replProps.ConsistencyLevel), schemaVersion)
			} else {
				shard, release, err := i.getShardForDirectLocalOperation(ctx, shardName, shardName, localShardOperationWrite)
				defer release()
				if err != nil {
					errs = []error{err}
				} else if shard != nil {
					i.shardTransferMutex.RLockGuard(func() error {
						errs = shard.PutObjectBatch(ctx, group.objects)
						return nil
					})
				} else {
					errs = i.remote.BatchPutObjects(ctx, shardName, group.objects, schemaVersion)
				}
			}

			for i, err := range errs {
				desiredPos := group.pos[i]
				out[desiredPos] = err
			}
		}
		enterrors.GoWrapper(f, i.logger)
	}

	wg.Wait()

	return out
}

func duplicateErr(in error, count int) []error {
	out := make([]error, count)
	for i := range out {
		out[i] = in
	}

	return out
}

func (i *Index) IncomingBatchPutObjects(ctx context.Context, shardName string,
	objects []*storobj.Object, schemaVersion uint64,
) []error {
	i.shardTransferMutex.RLock()
	defer i.shardTransferMutex.RUnlock()

	// This is a bit hacky, the problem here is that storobj.Parse() currently
	// misses date fields as it has no way of knowing that a date-formatted
	// string was actually a date type. However, adding this functionality to
	// Parse() would break a lot of code, because it currently
	// schema-independent. To find out if a field is a date or date[], we need to
	// involve the schema, thus why we are doing it here. This was discovered as
	// part of https://github.com/weaviate/weaviate/issues/1775
	for j := range objects {
		if err := i.parseDateFieldsInProps(objects[j].Object.Properties); err != nil {
			return duplicateErr(err, len(objects))
		}
	}

	shard, release, err := i.getOrInitShard(ctx, shardName)
	if err != nil {
		return duplicateErr(err, len(objects))
	}
	defer release()

	return shard.PutObjectBatch(ctx, objects)
}

// return value map[int]error gives the error for the index as it received it
func (i *Index) AddReferencesBatch(ctx context.Context, refs objects.BatchReferences,
	replProps *additional.ReplicationProperties, schemaVersion uint64,
) []error {
	type refsAndPos struct {
		refs objects.BatchReferences
		pos  []int
	}
	if replProps == nil {
		replProps = defaultConsistency()
	}

	byShard := map[string]refsAndPos{}
	out := make([]error, len(refs))

	for pos, ref := range refs {
		if err := i.validateMultiTenancy(ref.Tenant); err != nil {
			out[pos] = err
			continue
		}
		shardName, err := i.determineObjectShard(ctx, ref.From.TargetID, ref.Tenant)
		if err != nil {
			out[pos] = err
			continue
		}

		group := byShard[shardName]
		group.refs = append(group.refs, ref)
		group.pos = append(group.pos, pos)
		byShard[shardName] = group
	}

	for shardName, group := range byShard {
		var errs []error
		if i.shardHasMultipleReplicasWrite(shardName, shardName) {
			errs = i.replicator.AddReferences(ctx, shardName, group.refs, routerTypes.ConsistencyLevel(replProps.ConsistencyLevel), schemaVersion)
		} else {
			// anonymous function to ensure that the shard is released after each loop iteration
			func() {
				shard, release, err := i.getShardForDirectLocalOperation(ctx, shardName, shardName, localShardOperationWrite)
				defer release()
				if err != nil {
					errs = duplicateErr(err, len(group.refs))
				} else if shard != nil {
					i.shardTransferMutex.RLockGuard(func() error {
						errs = shard.AddReferencesBatch(ctx, group.refs)
						return nil
					})
				} else {
					errs = i.remote.BatchAddReferences(ctx, shardName, group.refs, schemaVersion)
				}
			}()
		}

		for i, err := range errs {
			desiredPos := group.pos[i]
			out[desiredPos] = err
		}
	}

	return out
}

func (i *Index) IncomingBatchAddReferences(ctx context.Context, shardName string,
	refs objects.BatchReferences, schemaVersion uint64,
) []error {
	i.shardTransferMutex.RLock()
	defer i.shardTransferMutex.RUnlock()

	shard, release, err := i.getOrInitShard(ctx, shardName)
	if err != nil {
		return duplicateErr(err, len(refs))
	}
	defer release()

	return shard.AddReferencesBatch(ctx, refs)
}

func (i *Index) objectByID(ctx context.Context, id strfmt.UUID,
	props search.SelectProperties, addl additional.Properties,
	replProps *additional.ReplicationProperties, tenant string,
) (*storobj.Object, error) {
	if err := i.validateMultiTenancy(tenant); err != nil {
		return nil, err
	}

	shardName, err := i.determineObjectShard(ctx, id, tenant)
	if err != nil {
		switch {
		case errors.As(err, &objects.ErrMultiTenancy{}):
			return nil, objects.NewErrMultiTenancy(fmt.Errorf("determine shard: %w", err))
		case errors.As(err, &authzerrors.Forbidden{}):
			return nil, fmt.Errorf("determine shard: %w", err)
		default:
			return nil, objects.NewErrInvalidUserInput("determine shard: %v", err)
		}
	}

	var obj *storobj.Object

	if i.shardHasMultipleReplicasRead(tenant, shardName) {
		if replProps == nil {
			replProps = defaultConsistency()
		}
		if replProps.NodeName != "" {
			obj, err = i.replicator.NodeObject(ctx, replProps.NodeName, shardName, id, props, addl)
		} else {
			obj, err = i.replicator.GetOne(ctx, routerTypes.ConsistencyLevel(replProps.ConsistencyLevel), shardName, id, props, addl)
		}
		return obj, err
	}

	shard, release, err := i.getShardForDirectLocalOperation(ctx, tenant, shardName, localShardOperationRead)
	defer release()
	if err != nil {
		return obj, err
	}

	if shard != nil {
		if obj, err = shard.ObjectByID(ctx, id, props, addl); err != nil {
			return obj, fmt.Errorf("get local object: shard=%s: %w", shardName, err)
		}
	} else {
		if obj, err = i.remote.GetObject(ctx, shardName, id, props, addl); err != nil {
			return obj, fmt.Errorf("get remote object: shard=%s: %w", shardName, err)
		}
	}

	return obj, nil
}

func (i *Index) IncomingGetObject(ctx context.Context, shardName string,
	id strfmt.UUID, props search.SelectProperties,
	additional additional.Properties,
) (*storobj.Object, error) {
	shard, release, err := i.getOrInitShard(ctx, shardName)
	if err != nil {
		return nil, err
	}
	defer release()

	if shard.GetStatus() == storagestate.StatusLoading {
		return nil, enterrors.NewErrUnprocessable(fmt.Errorf("local %s shard is not ready", shardName))
	}

	return shard.ObjectByID(ctx, id, props, additional)
}

func (i *Index) IncomingMultiGetObjects(ctx context.Context, shardName string,
	ids []strfmt.UUID,
) ([]*storobj.Object, error) {
	shard, release, err := i.getOrInitShard(ctx, shardName)
	if err != nil {
		return nil, err
	}
	defer release()

	if shard.GetStatus() == storagestate.StatusLoading {
		return nil, enterrors.NewErrUnprocessable(fmt.Errorf("local %s shard is not ready", shardName))
	}

	return shard.MultiObjectByID(ctx, wrapIDsInMulti(ids))
}

func (i *Index) multiObjectByID(ctx context.Context,
	query []multi.Identifier, tenant string,
) ([]*storobj.Object, error) {
	if err := i.validateMultiTenancy(tenant); err != nil {
		return nil, err
	}

	type idsAndPos struct {
		ids []multi.Identifier
		pos []int
	}

	byShard := map[string]idsAndPos{}
	for pos, id := range query {
		shardName, err := i.determineObjectShard(ctx, strfmt.UUID(id.ID), tenant)
		if err != nil {
			switch {
			case errors.As(err, &objects.ErrMultiTenancy{}):
				return nil, objects.NewErrMultiTenancy(fmt.Errorf("determine shard: %w", err))
			case errors.As(err, &authzerrors.Forbidden{}):
				return nil, fmt.Errorf("determine shard: %w", err)
			default:
				return nil, objects.NewErrInvalidUserInput("determine shard: %v", err)
			}
		}

		group := byShard[shardName]
		group.ids = append(group.ids, id)
		group.pos = append(group.pos, pos)
		byShard[shardName] = group
	}

	out := make([]*storobj.Object, len(query))

	for shardName, group := range byShard {
		var objects []*storobj.Object
		var err error

		shard, release, err := i.getShardForDirectLocalOperation(ctx, tenant, shardName, localShardOperationRead)
		defer release()
		if err != nil {
			return nil, err
		} else if shard != nil {
			objects, err = shard.MultiObjectByID(ctx, group.ids)
			if err != nil {
				return nil, errors.Wrapf(err, "local shard %s", shardId(i.ID(), shardName))
			}
		} else {
			objects, err = i.remote.MultiGetObjects(ctx, shardName, extractIDsFromMulti(group.ids))
			if err != nil {
				return nil, errors.Wrapf(err, "remote shard %s", shardName)
			}
		}

		for i, obj := range objects {
			desiredPos := group.pos[i]
			out[desiredPos] = obj
		}
	}

	return out, nil
}

func extractIDsFromMulti(in []multi.Identifier) []strfmt.UUID {
	out := make([]strfmt.UUID, len(in))

	for i, id := range in {
		out[i] = strfmt.UUID(id.ID)
	}

	return out
}

func wrapIDsInMulti(in []strfmt.UUID) []multi.Identifier {
	out := make([]multi.Identifier, len(in))

	for i, id := range in {
		out[i] = multi.Identifier{ID: string(id)}
	}

	return out
}

func (i *Index) exists(ctx context.Context, id strfmt.UUID,
	replProps *additional.ReplicationProperties, tenant string,
) (bool, error) {
	if err := i.validateMultiTenancy(tenant); err != nil {
		return false, err
	}

	shardName, err := i.determineObjectShard(ctx, id, tenant)
	if err != nil {
		switch {
		case errors.As(err, &objects.ErrMultiTenancy{}):
			return false, objects.NewErrMultiTenancy(fmt.Errorf("determine shard: %w", err))
		case errors.As(err, &authzerrors.Forbidden{}):
			return false, fmt.Errorf("determine shard: %w", err)
		default:
			return false, objects.NewErrInvalidUserInput("determine shard: %v", err)
		}
	}

	var exists bool
	if i.shardHasMultipleReplicasRead(tenant, shardName) {
		if replProps == nil {
			replProps = defaultConsistency()
		}
		cl := routerTypes.ConsistencyLevel(replProps.ConsistencyLevel)
		return i.replicator.Exists(ctx, cl, shardName, id)
	}

	shard, release, err := i.getShardForDirectLocalOperation(ctx, tenant, shardName, localShardOperationRead)
	defer release()
	if err != nil {
		return exists, err
	}

	if shard != nil {
		exists, err = shard.Exists(ctx, id)
		if err != nil {
			err = fmt.Errorf("exists locally: shard=%q: %w", shardName, err)
		}
	} else {
		exists, err = i.remote.Exists(ctx, shardName, id)
		if err != nil {
			owner, _ := i.getSchema.ShardOwner(i.Config.ClassName.String(), shardName)
			err = fmt.Errorf("exists remotely: shard=%q owner=%q: %w", shardName, owner, err)
		}
	}

	return exists, err
}

func (i *Index) IncomingExists(ctx context.Context, shardName string,
	id strfmt.UUID,
) (bool, error) {
	shard, release, err := i.getOrInitShard(ctx, shardName)
	if err != nil {
		return false, err
	}
	defer release()

	if shard.GetStatus() == storagestate.StatusLoading {
		return false, enterrors.NewErrUnprocessable(fmt.Errorf("local %s shard is not ready", shardName))
	}

	return shard.Exists(ctx, id)
}

func (i *Index) objectSearch(ctx context.Context, limit int, filters *filters.LocalFilter,
	keywordRanking *searchparams.KeywordRanking, sort []filters.Sort, cursor *filters.Cursor,
	addlProps additional.Properties, replProps *additional.ReplicationProperties, tenant string, autoCut int,
	properties []string,
) ([]*storobj.Object, []float32, error) {
	cl := i.consistencyLevel(replProps)
	readPlan, err := i.buildReadRoutingPlan(cl, tenant)
	if err != nil {
		return nil, nil, err
	}

	// If the request is a BM25F with no properties selected, use all possible properties
	if keywordRanking != nil && keywordRanking.Type == "bm25" && len(keywordRanking.Properties) == 0 {

		cl := i.getSchema.ReadOnlyClass(i.Config.ClassName.String())
		if cl == nil {
			return nil, nil, fmt.Errorf("class %s not found in schema", i.Config.ClassName)
		}

		propHash := cl.Properties
		// Get keys of hash
		for _, v := range propHash {
			if inverted.PropertyHasSearchableIndex(i.getSchema.ReadOnlyClass(i.Config.ClassName.String()), v.Name) {
				keywordRanking.Properties = append(keywordRanking.Properties, v.Name)
			}
		}

		// WEAVIATE-471 - error if we can't find a property to search
		if len(keywordRanking.Properties) == 0 {
			return nil, []float32{}, errors.New(
				"No properties provided, and no indexed properties found in class")
		}
	}

	outObjects, outScores, err := i.objectSearchByShard(ctx, limit,
		filters, keywordRanking, sort, cursor, addlProps, tenant, readPlan.Shards(), properties)
	if err != nil {
		return nil, nil, err
	}

	if len(outObjects) == len(outScores) {
		if keywordRanking != nil && keywordRanking.Type == "bm25" {
			for ii := range outObjects {
				oo := outObjects[ii]

				if oo.AdditionalProperties() == nil {
					oo.Object.Additional = make(map[string]interface{})
				}

				// Additional score is filled in by the top level function

				// Collect all keys starting with "BM25F" and add them to the Additional
				if keywordRanking.AdditionalExplanations {
					explainScore := ""
					for k, v := range oo.Object.Additional {
						if strings.HasPrefix(k, "BM25F") {

							explainScore = fmt.Sprintf("%v, %v:%v", explainScore, k, v)
							delete(oo.Object.Additional, k)
						}
					}
					oo.Object.Additional["explainScore"] = explainScore
				}
			}
		}
	}

	if len(sort) > 0 {
		if len(readPlan.Shards()) > 1 {
			var err error
			outObjects, outScores, err = i.sort(outObjects, outScores, sort, limit)
			if err != nil {
				return nil, nil, errors.Wrap(err, "sort")
			}
		}
	} else if keywordRanking != nil {
		outObjects, outScores = i.sortKeywordRanking(outObjects, outScores)
	} else if len(readPlan.Shards()) > 1 && !addlProps.ReferenceQuery {
		// sort only for multiple shards (already sorted for single)
		// and for not reference nested query (sort is applied for root query)
		outObjects, outScores = i.sortByID(outObjects, outScores)
	}

	if autoCut > 0 {
		cutOff := autocut.Autocut(outScores, autoCut)
		outObjects = outObjects[:cutOff]
		outScores = outScores[:cutOff]
	}

	// if this search was caused by a reference property
	// search, we should not limit the number of results.
	// for example, if the query contains a where filter
	// whose operator is `And`, and one of the operands
	// contains a path to a reference prop, the Search
	// caused by such a ref prop being limited can cause
	// the `And` to return no results where results would
	// be expected. we won't know that unless we search
	// and return all referenced object properties.
	if !addlProps.ReferenceQuery && len(outObjects) > limit {
		if len(outObjects) == len(outScores) {
			outScores = outScores[:limit]
		}
		outObjects = outObjects[:limit]
	}

	if i.anyShardHasMultipleReplicasRead(tenant, readPlan.Shards()) {
		err = i.replicator.CheckConsistency(ctx, cl, outObjects)
		if err != nil {
			i.logger.WithField("action", "object_search").
				Errorf("failed to check consistency of search results: %v", err)
		}
	}

	return outObjects, outScores, nil
}

func (i *Index) objectSearchByShard(ctx context.Context, limit int, filters *filters.LocalFilter,
	keywordRanking *searchparams.KeywordRanking, sort []filters.Sort, cursor *filters.Cursor,
	addlProps additional.Properties, tenant string, shards []string, properties []string,
) ([]*storobj.Object, []float32, error) {
	resultObjects, resultScores := objectSearchPreallocate(limit, shards)

	eg := enterrors.NewErrorGroupWrapper(i.logger, "filters:", filters)
	eg.SetLimit(_NUMCPU * 2)
	shardResultLock := sync.Mutex{}
	for _, shardName := range shards {
		shardName := shardName

		eg.Go(func() error {
			var (
				objs     []*storobj.Object
				scores   []float32
				nodeName string
				err      error
			)

			shard, release, err := i.getShardForDirectLocalOperation(ctx, tenant, shardName, localShardOperationRead)
			defer release()
			if err != nil {
				return err
			}

			if shard != nil {
				localCtx := helpers.InitSlowQueryDetails(ctx)
				helpers.AnnotateSlowQueryLog(localCtx, "is_coordinator", true)
				objs, scores, err = shard.ObjectSearch(localCtx, limit, filters, keywordRanking, sort, cursor, addlProps, properties)
				if err != nil {
					return fmt.Errorf(
						"local shard object search %s: %w", shard.ID(), err)
				}
				nodeName = i.getSchema.NodeName()
			} else {
				i.logger.WithField("shardName", shardName).Debug("shard was not found locally, search for object remotely")

				objs, scores, nodeName, err = i.remote.SearchShard(
					ctx, shardName, nil, nil, 0, limit, filters, keywordRanking,
					sort, cursor, nil, addlProps, nil, properties)
				if err != nil {
					return fmt.Errorf(
						"remote shard object search %s: %w", shardName, err)
				}
			}

			if i.shardHasMultipleReplicasRead(tenant, shardName) {
				storobj.AddOwnership(objs, nodeName, shardName)
			}

			shardResultLock.Lock()
			resultObjects = append(resultObjects, objs...)
			resultScores = append(resultScores, scores...)
			shardResultLock.Unlock()

			return nil
		}, shardName)
	}
	if err := eg.Wait(); err != nil {
		return nil, nil, err
	}

	if len(resultObjects) == len(resultScores) {

		// Force a stable sort order by UUID

		type resultSortable struct {
			object *storobj.Object
			score  float32
		}
		objs := resultObjects
		scores := resultScores
		results := make([]resultSortable, len(objs))
		for i := range objs {
			results[i] = resultSortable{
				object: objs[i],
				score:  scores[i],
			}
		}

		golangSort.Slice(results, func(i, j int) bool {
			if results[i].score == results[j].score {
				return results[i].object.Object.ID > results[j].object.Object.ID
			}

			return results[i].score > results[j].score
		})

		finalObjs := make([]*storobj.Object, len(results))
		finalScores := make([]float32, len(results))
		for i, result := range results {
			finalObjs[i] = result.object
			finalScores[i] = result.score
		}

		return finalObjs, finalScores, nil
	}

	return resultObjects, resultScores, nil
}

func (i *Index) sortByID(objects []*storobj.Object, scores []float32,
) ([]*storobj.Object, []float32) {
	return newIDSorter().sort(objects, scores)
}

func (i *Index) sortKeywordRanking(objects []*storobj.Object,
	scores []float32,
) ([]*storobj.Object, []float32) {
	return newScoresSorter().sort(objects, scores)
}

func (i *Index) sort(objects []*storobj.Object, scores []float32,
	sort []filters.Sort, limit int,
) ([]*storobj.Object, []float32, error) {
	return sorter.NewObjectsSorter(i.getSchema.ReadOnlyClass).
		Sort(objects, scores, limit, sort)
}

func (i *Index) mergeGroups(objects []*storobj.Object, dists []float32,
	groupBy *searchparams.GroupBy, limit, shardCount int,
) ([]*storobj.Object, []float32, error) {
	return newGroupMerger(objects, dists, groupBy).Do()
}

func (i *Index) singleLocalShardObjectVectorSearch(ctx context.Context, searchVectors []models.Vector,
	targetVectors []string, dist float32, limit int, filters *filters.LocalFilter,
	sort []filters.Sort, groupBy *searchparams.GroupBy, additional additional.Properties,
	shard ShardLike, targetCombination *dto.TargetCombination, properties []string,
) ([]*storobj.Object, []float32, error) {
	ctx = helpers.InitSlowQueryDetails(ctx)
	helpers.AnnotateSlowQueryLog(ctx, "is_coordinator", true)
	if shard.GetStatus() == storagestate.StatusLoading {
		return nil, nil, enterrors.NewErrUnprocessable(fmt.Errorf("local %s shard is not ready", shard.Name()))
	}
	res, resDists, err := shard.ObjectVectorSearch(
		ctx, searchVectors, targetVectors, dist, limit, filters, sort, groupBy, additional, targetCombination, properties)
	if err != nil {
		return nil, nil, errors.Wrapf(err, "shard %s", shard.ID())
	}
	return res, resDists, nil
}

func (i *Index) localShardSearch(ctx context.Context, searchVectors []models.Vector,
	targetVectors []string, dist float32, limit int, localFilters *filters.LocalFilter,
	sort []filters.Sort, groupBy *searchparams.GroupBy, additionalProps additional.Properties,
	targetCombination *dto.TargetCombination, properties []string, tenantName string, shardName string,
) ([]*storobj.Object, []float32, error) {
	shard, release, err := i.GetShard(ctx, shardName)
	if err != nil {
		return nil, nil, err
	}
	if shard != nil {
		defer release()
	}

	localCtx := helpers.InitSlowQueryDetails(ctx)
	helpers.AnnotateSlowQueryLog(localCtx, "is_coordinator", true)
	localShardResult, localShardScores, err := shard.ObjectVectorSearch(
		localCtx, searchVectors, targetVectors, dist, limit, localFilters, sort, groupBy, additionalProps, targetCombination, properties)
	if err != nil {
		return nil, nil, errors.Wrapf(err, "shard %s", shard.ID())
	}
	// Append result to out
	if i.shardHasMultipleReplicasRead(tenantName, shardName) {
		storobj.AddOwnership(localShardResult, i.getSchema.NodeName(), shardName)
	}
	return localShardResult, localShardScores, nil
}

func (i *Index) remoteShardSearch(ctx context.Context, searchVectors []models.Vector,
	targetVectors []string, distance float32, limit int, localFilters *filters.LocalFilter,
	sort []filters.Sort, groupBy *searchparams.GroupBy, additional additional.Properties,
	targetCombination *dto.TargetCombination, properties []string, tenantName string, shardName string,
) ([]*storobj.Object, []float32, error) {
	var outObjects []*storobj.Object
	var outScores []float32

	shard, release, err := i.GetShard(ctx, shardName)
	if err != nil {
		return nil, nil, err
	}
	if shard != nil {
		defer release()
	}

	if i.Config.ForceFullReplicasSearch {
		// Force a search on all the replicas for the shard
		remoteSearchResults, err := i.remote.SearchAllReplicas(ctx,
			i.logger, shardName, searchVectors, targetVectors, distance, limit, localFilters,
			nil, sort, nil, groupBy, additional, i.getSchema.NodeName(), targetCombination, properties)
		// Only return an error if we failed to query remote shards AND we had no local shard to query
		if err != nil && shard == nil {
			return nil, nil, errors.Wrapf(err, "remote shard %s", shardName)
		}
		// Append the result of the search to the outgoing result
		for _, remoteShardResult := range remoteSearchResults {
			if i.shardHasMultipleReplicasRead(tenantName, shardName) {
				storobj.AddOwnership(remoteShardResult.Objects, remoteShardResult.Node, shardName)
			}
			outObjects = append(outObjects, remoteShardResult.Objects...)
			outScores = append(outScores, remoteShardResult.Scores...)
		}
	} else {
		// Search only what is necessary
		remoteResult, remoteDists, nodeName, err := i.remote.SearchShard(ctx,
			shardName, searchVectors, targetVectors, distance, limit, localFilters,
			nil, sort, nil, groupBy, additional, targetCombination, properties)
		if err != nil {
			return nil, nil, errors.Wrapf(err, "remote shard %s", shardName)
		}

		if i.shardHasMultipleReplicasRead(tenantName, shardName) {
			storobj.AddOwnership(remoteResult, nodeName, shardName)
		}
		outObjects = remoteResult
		outScores = remoteDists
	}
	return outObjects, outScores, nil
}

func (i *Index) objectVectorSearch(ctx context.Context, searchVectors []models.Vector,
	targetVectors []string, dist float32, limit int, localFilters *filters.LocalFilter, sort []filters.Sort,
	groupBy *searchparams.GroupBy, additionalProps additional.Properties,
	replProps *additional.ReplicationProperties, tenant string, targetCombination *dto.TargetCombination, properties []string,
) ([]*storobj.Object, []float32, error) {
	cl := i.consistencyLevel(replProps)
	readPlan, err := i.buildReadRoutingPlan(cl, tenant)
	if err != nil {
		return nil, nil, err
	}

	if len(readPlan.Shards()) == 1 && !i.Config.ForceFullReplicasSearch {
		shard, release, err := i.getShardForDirectLocalOperation(ctx, tenant, readPlan.Shards()[0], localShardOperationRead)
		defer release()
		if err != nil {
			return nil, nil, err
		}
		if shard != nil {
			return i.singleLocalShardObjectVectorSearch(ctx, searchVectors, targetVectors, dist, limit, localFilters,
				sort, groupBy, additionalProps, shard, targetCombination, properties)
		}
	}

	// a limit of -1 is used to signal a search by distance. if that is
	// the case we have to adjust how we calculate the output capacity
	var shardCap int
	if limit < 0 {
		shardCap = len(readPlan.Shards()) * hnsw.DefaultSearchByDistInitialLimit
	} else {
		shardCap = len(readPlan.Shards()) * limit
	}

	eg := enterrors.NewErrorGroupWrapper(i.logger, "tenant:", tenant)
	eg.SetLimit(_NUMCPU * 2)
	m := &sync.Mutex{}

	out := make([]*storobj.Object, 0, shardCap)
	dists := make([]float32, 0, shardCap)
	var localSearches int64
	var localResponses atomic.Int64
	var remoteSearches int64
	var remoteResponses atomic.Int64

	for _, sn := range readPlan.Shards() {
		shardName := sn
		shard, release, err := i.getShardForDirectLocalOperation(ctx, tenant, shardName, localShardOperationRead)
		defer release()
		if err != nil {
			return nil, nil, err
		}

		if shard != nil {
			localSearches++
			eg.Go(func() error {
				localShardResult, localShardScores, err1 := i.localShardSearch(ctx, searchVectors, targetVectors, dist, limit, localFilters, sort, groupBy, additionalProps, targetCombination, properties, tenant, shardName)
				if err1 != nil {
					return fmt.Errorf(
						"local shard object search %s: %w", shard.ID(), err1)
				}

				m.Lock()
				localResponses.Add(1)
				out = append(out, localShardResult...)
				dists = append(dists, localShardScores...)
				m.Unlock()
				return nil
			})
		}

		if shard == nil || i.Config.ForceFullReplicasSearch {
			remoteSearches++
			eg.Go(func() error {
				// If we have no local shard or if we force the query to reach all replicas
				remoteShardObject, remoteShardScores, err2 := i.remoteShardSearch(ctx, searchVectors, targetVectors, dist, limit, localFilters, sort, groupBy, additionalProps, targetCombination, properties, tenant, shardName)
				if err2 != nil {
					return fmt.Errorf(
						"remote shard object search %s: %w", shardName, err2)
				}
				m.Lock()
				remoteResponses.Add(1)
				out = append(out, remoteShardObject...)
				dists = append(dists, remoteShardScores...)
				m.Unlock()
				return nil
			})
		}
	}

	if err := eg.Wait(); err != nil {
		return nil, nil, err
	}

	// If we are force querying all replicas, we need to run deduplication on the result.
	if i.Config.ForceFullReplicasSearch {
		if localSearches != localResponses.Load() {
			i.logger.Warnf("(in full replica search) local search count does not match local response count: searches=%d responses=%d", localSearches, localResponses.Load())
		}
		if remoteSearches != remoteResponses.Load() {
			i.logger.Warnf("(in full replica search) remote search count does not match remote response count: searches=%d responses=%d", remoteSearches, remoteResponses.Load())
		}
		out, dists, err = searchResultDedup(out, dists)
		if err != nil {
			return nil, nil, fmt.Errorf("could not deduplicate result after full replicas search: %w", err)
		}
	}

	if len(readPlan.Shards()) == 1 {
		return out, dists, nil
	}

	if len(readPlan.Shards()) > 1 && groupBy != nil {
		return i.mergeGroups(out, dists, groupBy, limit, len(readPlan.Shards()))
	}

	if len(readPlan.Shards()) > 1 && len(sort) > 0 {
		return i.sort(out, dists, sort, limit)
	}

	out, dists = newDistancesSorter().sort(out, dists)
	if limit > 0 && len(out) > limit {
		out = out[:limit]
		dists = dists[:limit]
	}

	if i.anyShardHasMultipleReplicasRead(tenant, readPlan.Shards()) {
		err = i.replicator.CheckConsistency(ctx, cl, out)
		if err != nil {
			i.logger.WithField("action", "object_vector_search").
				Errorf("failed to check consistency of search results: %v", err)
		}
	}

	return out, dists, nil
}

func (i *Index) IncomingSearch(ctx context.Context, shardName string,
	searchVectors []models.Vector, targetVectors []string, distance float32, limit int,
	filters *filters.LocalFilter, keywordRanking *searchparams.KeywordRanking,
	sort []filters.Sort, cursor *filters.Cursor, groupBy *searchparams.GroupBy,
	additional additional.Properties, targetCombination *dto.TargetCombination, properties []string,
) ([]*storobj.Object, []float32, error) {
	shard, release, err := i.getOrInitShard(ctx, shardName)
	if err != nil {
		return nil, nil, err
	}
	defer release()

	ctx = helpers.InitSlowQueryDetails(ctx)
	helpers.AnnotateSlowQueryLog(ctx, "is_coordinator", false)

	// Hacky fix here
	// shard.GetStatus() will force a lazy shard to load and we have usecases that rely on that behaviour that a search
	// will force a lazy loaded shard to load
	// However we also have cases (related to FORCE_FULL_REPLICAS_SEARCH) where we want to avoid waiting for a shard to
	// load, therefore we only call GetStatusNoLoad if replication is enabled -> another replica will be able to answer
	// the request and we want to exit early
	if i.replicationEnabled() && shard.GetStatusNoLoad() == storagestate.StatusLoading {
		return nil, nil, enterrors.NewErrUnprocessable(fmt.Errorf("local %s shard is not ready", shardName))
	} else {
		if shard.GetStatus() == storagestate.StatusLoading {
			// This effectively never happens with lazy loaded shard as GetStatus will wait for the lazy shard to load
			// and then status will never be "StatusLoading"
			return nil, nil, enterrors.NewErrUnprocessable(fmt.Errorf("local %s shard is not ready", shardName))
		}
	}

	if len(searchVectors) == 0 {
		res, scores, err := shard.ObjectSearch(ctx, limit, filters, keywordRanking, sort, cursor, additional, properties)
		if err != nil {
			return nil, nil, err
		}

		return res, scores, nil
	}

	res, resDists, err := shard.ObjectVectorSearch(
		ctx, searchVectors, targetVectors, distance, limit, filters, sort, groupBy, additional, targetCombination, properties)
	if err != nil {
		return nil, nil, errors.Wrapf(err, "shard %s", shard.ID())
	}

	return res, resDists, nil
}

func (i *Index) deleteObject(ctx context.Context, id strfmt.UUID,
	deletionTime time.Time, replProps *additional.ReplicationProperties, tenant string, schemaVersion uint64,
) error {
	if err := i.validateMultiTenancy(tenant); err != nil {
		return err
	}

	shardName, err := i.determineObjectShard(ctx, id, tenant)
	if err != nil {
		switch {
		case errors.As(err, &objects.ErrMultiTenancy{}):
			return objects.NewErrMultiTenancy(fmt.Errorf("determine shard: %w", err))
		case errors.As(err, &authzerrors.Forbidden{}):
			return fmt.Errorf("determine shard: %w", err)
		default:
			return objects.NewErrInvalidUserInput("determine shard: %v", err)
		}
	}

	if i.shardHasMultipleReplicasWrite(tenant, shardName) {
		if replProps == nil {
			replProps = defaultConsistency()
		}
		cl := routerTypes.ConsistencyLevel(replProps.ConsistencyLevel)
		if err := i.replicator.DeleteObject(ctx, shardName, id, deletionTime, cl, schemaVersion); err != nil {
			return fmt.Errorf("replicate deletion: shard=%q %w", shardName, err)
		}
		return nil
	}

	shard, release, err := i.getShardForDirectLocalOperation(ctx, tenant, shardName, localShardOperationWrite)
	defer release()
	if err != nil {
		return err
	}

	// no replication, remote shard (or local not yet inited)
	if shard == nil {
		if err := i.remote.DeleteObject(ctx, shardName, id, deletionTime, schemaVersion); err != nil {
			return fmt.Errorf("delete remote object: shard=%q: %w", shardName, err)
		}
		return nil
	}

	// no replication, local shard
	i.shardTransferMutex.RLock()
	defer i.shardTransferMutex.RUnlock()
	if err = shard.DeleteObject(ctx, id, deletionTime); err != nil {
		return fmt.Errorf("delete local object: shard=%q: %w", shardName, err)
	}
	return nil
}

func (i *Index) IncomingDeleteObject(ctx context.Context, shardName string,
	id strfmt.UUID, deletionTime time.Time, schemaVersion uint64,
) error {
	i.shardTransferMutex.RLock()
	defer i.shardTransferMutex.RUnlock()

	shard, release, err := i.getOrInitShard(ctx, shardName)
	if err != nil {
		return err
	}
	defer release()

	return shard.DeleteObject(ctx, id, deletionTime)
}

func (i *Index) getClass() *models.Class {
	className := i.Config.ClassName.String()
	return i.getSchema.ReadOnlyClass(className)
}

// Intended to run on "receiver" nodes, where local shard
// is expected to exist and be active
// Method first tries to get shard from Index::shards map,
// or inits shard and adds it to the map if shard was not found
func (i *Index) initLocalShard(ctx context.Context, shardName string) error {
	return i.initLocalShardWithForcedLoading(ctx, i.getClass(), shardName, false, false)
}

func (i *Index) LoadLocalShard(ctx context.Context, shardName string, implicitShardLoading bool) error {
	mustLoad := !implicitShardLoading
	return i.initLocalShardWithForcedLoading(ctx, i.getClass(), shardName, mustLoad, implicitShardLoading)
}

func (i *Index) initLocalShardWithForcedLoading(ctx context.Context, class *models.Class, shardName string, mustLoad bool, implicitShardLoading bool) error {
	i.closeLock.RLock()
	defer i.closeLock.RUnlock()

	if i.closed {
		return errAlreadyShutdown
	}

	// make sure same shard is not inited in parallel
	i.shardCreateLocks.Lock(shardName)
	defer i.shardCreateLocks.Unlock(shardName)

	// check if created in the meantime by concurrent call
	if shard := i.shards.Load(shardName); shard != nil {
		if mustLoad {
			lazyShard, ok := shard.(*LazyLoadShard)
			if ok {
				return lazyShard.Load(ctx)
			}
		}

		return nil
	}

	disableLazyLoad := mustLoad || i.Config.DisableLazyLoadShards

	shard, err := i.initShard(ctx, shardName, class, i.metrics.baseMetrics, disableLazyLoad, implicitShardLoading)
	if err != nil {
		return err
	}

	i.shards.Store(shardName, shard)

	return nil
}

func (i *Index) UnloadLocalShard(ctx context.Context, shardName string) error {
	i.closeLock.RLock()
	defer i.closeLock.RUnlock()

	if i.closed {
		return errAlreadyShutdown
	}

	i.shardCreateLocks.Lock(shardName)
	defer i.shardCreateLocks.Unlock(shardName)

	shardLike, ok := i.shards.LoadAndDelete(shardName)
	if !ok {
		return nil // shard was not found, nothing to unload
	}

	if err := shardLike.Shutdown(ctx); err != nil {
		if !errors.Is(err, errAlreadyShutdown) {
			return errors.Wrapf(err, "shutdown shard %q", shardName)
		}
		return errors.Wrapf(errAlreadyShutdown, "shutdown shard %q", shardName)
	}

	return nil
}

func (i *Index) GetShard(ctx context.Context, shardName string) (
	shard ShardLike, release func(), err error,
) {
	return i.getOptInitLocalShard(ctx, shardName, false)
}

func (i *Index) getOrInitShard(ctx context.Context, shardName string) (
	shard ShardLike, release func(), err error,
) {
	return i.getOptInitLocalShard(ctx, shardName, true)
}

// getOptInitLocalShard returns the local shard with the given name.
// It is ensured that the returned instance is a fully loaded shard if ensureInit is set to true.
// The returned shard may be a lazy shard instance or nil if the shard hasn't yet been initialized.
// The returned shard cannot be closed until release is called.
func (i *Index) getOptInitLocalShard(ctx context.Context, shardName string, ensureInit bool) (
	shard ShardLike, release func(), err error,
) {
	i.closeLock.RLock()
	defer i.closeLock.RUnlock()

	if i.closed {
		return nil, func() {}, errAlreadyShutdown
	}

	// make sure same shard is not inited in parallel
	i.shardCreateLocks.Lock(shardName)
	defer i.shardCreateLocks.Unlock(shardName)

	// check if created in the meantime by concurrent call
	shard = i.shards.Load(shardName)
	if shard == nil {
		if !ensureInit {
			return nil, func() {}, nil
		}

		className := i.Config.ClassName.String()
		class := i.getSchema.ReadOnlyClass(className)
		if class == nil {
			return nil, func() {}, fmt.Errorf("class %s not found in schema", className)
		}

		shard, err = i.initShard(ctx, shardName, class, i.metrics.baseMetrics, true, false)
		if err != nil {
			return nil, func() {}, err
		}

		i.shards.Store(shardName, shard)
	}

	release, err = shard.preventShutdown()
	if err != nil {
		return nil, func() {}, fmt.Errorf("get/init local shard %q, no shutdown: %w", shardName, err)
	}

	return shard, release, nil
}

func (i *Index) mergeObject(ctx context.Context, merge objects.MergeDocument,
	replProps *additional.ReplicationProperties, tenant string, schemaVersion uint64,
) error {
	if err := i.validateMultiTenancy(tenant); err != nil {
		return err
	}

	shardName, err := i.determineObjectShard(ctx, merge.ID, tenant)
	if err != nil {
		switch {
		case errors.As(err, &objects.ErrMultiTenancy{}):
			return objects.NewErrMultiTenancy(fmt.Errorf("determine shard: %w", err))
		case errors.As(err, &authzerrors.Forbidden{}):
			return fmt.Errorf("determine shard: %w", err)
		default:
			return objects.NewErrInvalidUserInput("determine shard: %v", err)
		}
	}

	if i.shardHasMultipleReplicasWrite(tenant, shardName) {
		if replProps == nil {
			replProps = defaultConsistency()
		}
		cl := routerTypes.ConsistencyLevel(replProps.ConsistencyLevel)
		if err := i.replicator.MergeObject(ctx, shardName, &merge, cl, schemaVersion); err != nil {
			return fmt.Errorf("replicate single update: %w", err)
		}
		return nil
	}

	shard, release, err := i.getShardForDirectLocalOperation(ctx, tenant, shardName, localShardOperationWrite)
	defer release()
	if err != nil {
		return err
	}

	// no replication, remote shard (or local not yet inited)
	if shard == nil {
		if err := i.remote.MergeObject(ctx, shardName, merge, schemaVersion); err != nil {
			return fmt.Errorf("update remote object: shard=%q: %w", shardName, err)
		}
		return nil
	}

	// no replication, local shard
	i.shardTransferMutex.RLock()
	defer i.shardTransferMutex.RUnlock()
	if err = shard.MergeObject(ctx, merge); err != nil {
		return fmt.Errorf("update local object: shard=%q: %w", shardName, err)
	}

	return nil
}

func (i *Index) IncomingMergeObject(ctx context.Context, shardName string,
	mergeDoc objects.MergeDocument, schemaVersion uint64,
) error {
	i.shardTransferMutex.RLock()
	defer i.shardTransferMutex.RUnlock()

	shard, release, err := i.getOrInitShard(ctx, shardName)
	if err != nil {
		return err
	}
	defer release()

	return shard.MergeObject(ctx, mergeDoc)
}

func (i *Index) aggregate(ctx context.Context, replProps *additional.ReplicationProperties,
	params aggregation.Params, modules *modules.Provider, tenant string,
) (*aggregation.Result, error) {
	cl := i.consistencyLevel(replProps)
	readPlan, err := i.buildReadRoutingPlan(cl, tenant)
	if err != nil {
		return nil, err
	}

	results := make([]*aggregation.Result, len(readPlan.Shards()))
	for j, shardName := range readPlan.Shards() {
		var err error
		var res *aggregation.Result

		var shard ShardLike
		var release func()
		// anonymous func is here to ensure release is executed after each loop iteration
		func() {
			shard, release, err = i.getShardForDirectLocalOperation(ctx, tenant, shardName, localShardOperationRead)
			defer release()
			if err == nil {
				if shard != nil {
					res, err = shard.Aggregate(ctx, params, modules)
				} else {
					res, err = i.remote.Aggregate(ctx, shardName, params)
				}
			}
		}()

		if err != nil {
			return nil, errors.Wrapf(err, "shard %s", shardName)
		}

		results[j] = res
	}

	return aggregator.NewShardCombiner().Do(results), nil
}

func (i *Index) IncomingAggregate(ctx context.Context, shardName string,
	params aggregation.Params, mods interface{},
) (*aggregation.Result, error) {
	shard, release, err := i.getOrInitShard(ctx, shardName)
	if err != nil {
		return nil, err
	}
	defer release()

	if shard.GetStatus() == storagestate.StatusLoading {
		return nil, enterrors.NewErrUnprocessable(fmt.Errorf("local %s shard is not ready", shardName))
	}

	return shard.Aggregate(ctx, params, mods.(*modules.Provider))
}

func (i *Index) drop() error {
	i.shardTransferMutex.RLock()
	defer i.shardTransferMutex.RUnlock()

	i.closeLock.Lock()
	defer i.closeLock.Unlock()

	if i.closed {
		return errAlreadyShutdown
	}

	i.closed = true

	i.closingCancel()

	eg := enterrors.NewErrorGroupWrapper(i.logger)
	eg.SetLimit(_NUMCPU * 2)
	fields := logrus.Fields{"action": "drop_shard", "class": i.Config.ClassName}
	dropShard := func(shardName string, _ ShardLike) error {
		eg.Go(func() error {
			i.shardCreateLocks.Lock(shardName)
			defer i.shardCreateLocks.Unlock(shardName)

			shard, ok := i.shards.LoadAndDelete(shardName)
			if !ok {
				return nil // shard already does not exist
			}
			if err := shard.drop(); err != nil {
				logrus.WithFields(fields).WithField("id", shard.ID()).Error(err)
			}

			return nil
		})
		return nil
	}

	i.shards.Range(dropShard)
	if err := eg.Wait(); err != nil {
		return err
	}

	// Dropping the shards only unregisters the shards callbacks, but we still
	// need to stop the cycle managers that those shards used to register with.
	ctx, cancel := context.WithTimeout(context.Background(), 60*time.Second)
	defer cancel()
	i.logger.WithFields(logrus.Fields{
		"action":   "drop_index",
		"duration": 60 * time.Second,
	}).Debug("context.WithTimeout")

	if err := i.stopCycleManagers(ctx, "drop"); err != nil {
		return err
	}

	return os.RemoveAll(i.path())
}

func (i *Index) DropShard(name string) error {
	return i.dropShards([]string{name})
}

func (i *Index) dropShards(names []string) error {
	i.shardTransferMutex.RLock()
	defer i.shardTransferMutex.RUnlock()

	i.closeLock.RLock()
	defer i.closeLock.RUnlock()

	if i.closed {
		return errAlreadyShutdown
	}

	ec := errorcompounder.New()
	eg := enterrors.NewErrorGroupWrapper(i.logger)
	eg.SetLimit(_NUMCPU * 2)

	for _, name := range names {
		name := name
		eg.Go(func() error {
			i.shardCreateLocks.Lock(name)
			defer i.shardCreateLocks.Unlock(name)

			shard, ok := i.shards.LoadAndDelete(name)
			if !ok {
				return nil // shard already does not exist (or inactive)
			}

			if err := shard.drop(); err != nil {
				ec.Add(err)
				i.logger.WithField("action", "drop_shard").
					WithField("shard", shard.ID()).Error(err)
			}

			return nil
		})
	}

	eg.Wait()
	return ec.ToError()
}

func (i *Index) dropCloudShards(ctx context.Context, cloud modulecapabilities.OffloadCloud, names []string, nodeId string) error {
	i.shardTransferMutex.RLock()
	defer i.shardTransferMutex.RUnlock()

	i.closeLock.RLock()
	defer i.closeLock.RUnlock()

	if i.closed {
		return errAlreadyShutdown
	}

	ec := &errorcompounder.ErrorCompounder{}
	eg := enterrors.NewErrorGroupWrapper(i.logger)
	eg.SetLimit(_NUMCPU * 2)

	for _, name := range names {
		name := name
		eg.Go(func() error {
			i.shardCreateLocks.Lock(name)
			defer i.shardCreateLocks.Unlock(name)

			if err := cloud.Delete(ctx, i.ID(), name, nodeId); err != nil {
				ec.Add(err)
				i.logger.WithField("action", "cloud_drop_shard").
					WithField("shard", name).Error(err)
			}
			return nil
		})
	}

	eg.Wait()
	return ec.ToError()
}

func (i *Index) Shutdown(ctx context.Context) error {
	i.shardTransferMutex.RLock()
	defer i.shardTransferMutex.RUnlock()

	i.closeLock.Lock()
	defer i.closeLock.Unlock()

	if i.closed {
		return errAlreadyShutdown
	}

	i.closed = true

	i.closingCancel()

	// TODO allow every resource cleanup to run, before returning early with error
	if err := i.shards.RangeConcurrently(i.logger, func(name string, shard ShardLike) error {
		if err := shard.Shutdown(ctx); err != nil {
			if !errors.Is(err, errAlreadyShutdown) {
				return errors.Wrapf(err, "shutdown shard %q", name)
			}
			i.logger.WithField("shard", shard.Name()).Debug("was already shut or dropped")
		}
		return nil
	}); err != nil {
		return err
	}
	if err := i.stopCycleManagers(ctx, "shutdown"); err != nil {
		return err
	}

	return nil
}

func (i *Index) stopCycleManagers(ctx context.Context, usecase string) error {
	if err := i.cycleCallbacks.compactionCycle.StopAndWait(ctx); err != nil {
		return fmt.Errorf("%s: stop objects compaction cycle: %w", usecase, err)
	}
	if err := i.cycleCallbacks.compactionAuxCycle.StopAndWait(ctx); err != nil {
		return fmt.Errorf("%s: stop non objects compaction cycle: %w", usecase, err)
	}
	if err := i.cycleCallbacks.flushCycle.StopAndWait(ctx); err != nil {
		return fmt.Errorf("%s: stop flush cycle: %w", usecase, err)
	}
	if err := i.cycleCallbacks.vectorCommitLoggerCycle.StopAndWait(ctx); err != nil {
		return fmt.Errorf("%s: stop vector commit logger cycle: %w", usecase, err)
	}
	if err := i.cycleCallbacks.vectorTombstoneCleanupCycle.StopAndWait(ctx); err != nil {
		return fmt.Errorf("%s: stop vector tombstone cleanup cycle: %w", usecase, err)
	}
	if err := i.cycleCallbacks.geoPropsCommitLoggerCycle.StopAndWait(ctx); err != nil {
		return fmt.Errorf("%s: stop geo props commit logger cycle: %w", usecase, err)
	}
	if err := i.cycleCallbacks.geoPropsTombstoneCleanupCycle.StopAndWait(ctx); err != nil {
		return fmt.Errorf("%s: stop geo props tombstone cleanup cycle: %w", usecase, err)
	}
	return nil
}

func (i *Index) shardState() *sharding.State {
	return i.getSchema.CopyShardingState(i.Config.ClassName.String())
}

func (i *Index) getShardsQueueSize(ctx context.Context, tenant string) (map[string]int64, error) {
	shardsQueueSize := make(map[string]int64)

	// TODO-RAFT should be strongly consistent?
	shardNames := i.shardState().AllPhysicalShards()

	for _, shardName := range shardNames {
		if tenant != "" && shardName != tenant {
			continue
		}
		var err error
		var size int64
		var shard ShardLike
		var release func()

		// anonymous func is here to ensure release is executed after each loop iteration
		func() {
			shard, release, err = i.getShardForDirectLocalOperation(ctx, tenant, shardName, localShardOperationRead)
			defer release()
			if err == nil {
				if shard != nil {
					_ = shard.ForEachVectorQueue(func(_ string, queue *VectorIndexQueue) error {
						size += queue.Size()
						return nil
					})
				} else {
					size, err = i.remote.GetShardQueueSize(ctx, shardName)
				}
			}
		}()

		if err != nil {
			return nil, errors.Wrapf(err, "shard %s", shardName)
		}

		shardsQueueSize[shardName] = size
	}

	return shardsQueueSize, nil
}

func (i *Index) IncomingGetShardQueueSize(ctx context.Context, shardName string) (int64, error) {
	shard, release, err := i.getOrInitShard(ctx, shardName)
	if err != nil {
		return 0, err
	}
	defer release()

	if shard.GetStatus() == storagestate.StatusLoading {
		return 0, enterrors.NewErrUnprocessable(fmt.Errorf("local %s shard is not ready", shardName))
	}
	var size int64
	_ = shard.ForEachVectorQueue(func(_ string, queue *VectorIndexQueue) error {
		size += queue.Size()
		return nil
	})
	return size, nil
}

func (i *Index) getShardsStatus(ctx context.Context, tenant string) (map[string]string, error) {
	shardsStatus := make(map[string]string)

	// TODO-RAFT should be strongly consistent?
	shardState := i.getSchema.CopyShardingState(i.Config.ClassName.String())
	if shardState == nil {
		return nil, fmt.Errorf("class %s not found in schema", i.Config.ClassName)
	}

	shardNames := shardState.AllPhysicalShards()

	for _, shardName := range shardNames {
		if tenant != "" && shardName != tenant {
			continue
		}
		var err error
		var status string
		var shard ShardLike
		var release func()

		// anonymous func is here to ensure release is executed after each loop iteration
		func() {
			shard, release, err = i.getShardForDirectLocalOperation(ctx, tenant, shardName, localShardOperationRead)
			defer release()
			if err == nil {
				if shard != nil {
					status = shard.GetStatus().String()
				} else {
					status, err = i.remote.GetShardStatus(ctx, shardName)
				}
			}
		}()

		if err != nil {
			return nil, errors.Wrapf(err, "shard %s", shardName)
		}

		shardsStatus[shardName] = status
	}

	return shardsStatus, nil
}

func (i *Index) IncomingGetShardStatus(ctx context.Context, shardName string) (string, error) {
	shard, release, err := i.getOrInitShard(ctx, shardName)
	if err != nil {
		return "", err
	}
	defer release()

	if shard.GetStatus() == storagestate.StatusLoading {
		return "", enterrors.NewErrUnprocessable(fmt.Errorf("local %s shard is not ready", shardName))
	}
	return shard.GetStatus().String(), nil
}

func (i *Index) updateShardStatus(ctx context.Context, shardName, targetStatus string, schemaVersion uint64) error {
	shard, release, err := i.getShardForDirectLocalOperation(ctx, shardName, shardName, localShardOperationWrite)
	defer release()
	if err != nil {
		return err
	}
	if shard == nil {
		return i.remote.UpdateShardStatus(ctx, shardName, targetStatus, schemaVersion)
	}
	return shard.UpdateStatus(targetStatus)
}

func (i *Index) IncomingUpdateShardStatus(ctx context.Context, shardName, targetStatus string, schemaVersion uint64) error {
	shard, release, err := i.getOrInitShard(ctx, shardName)
	if err != nil {
		return err
	}
	defer release()

	return shard.UpdateStatus(targetStatus)
}

func (i *Index) findUUIDs(ctx context.Context,
	filters *filters.LocalFilter, tenant string, repl *additional.ReplicationProperties,
) (map[string][]strfmt.UUID, error) {
	before := time.Now()
	defer i.metrics.BatchDelete(before, "filter_total")
	cl := i.consistencyLevel(repl)
	readPlan, err := i.buildReadRoutingPlan(cl, tenant)
	if err != nil {
		return nil, err
	}
	className := i.Config.ClassName.String()

	results := make(map[string][]strfmt.UUID)
	for _, shardName := range readPlan.Shards() {
		var shard ShardLike
		var release func()
		var err error

		if i.shardHasMultipleReplicasRead(tenant, shardName) {
			results[shardName], err = i.replicator.FindUUIDs(ctx, className, shardName, filters, routerTypes.ConsistencyLevel(repl.ConsistencyLevel))
		} else {
			// anonymous func is here to ensure release is executed after each loop iteration
			func() {
				shard, release, err = i.getShardForDirectLocalOperation(ctx, tenant, shardName, localShardOperationRead)
				defer release()
				if err == nil {
					if shard != nil {
						results[shardName], err = shard.FindUUIDs(ctx, filters)
					} else {
						results[shardName], err = i.remote.FindUUIDs(ctx, shardName, filters)
					}
				}
			}()
		}

		if err != nil {
			return nil, fmt.Errorf("find matching doc ids in shard %q: %w", shardName, err)
		}
	}

	return results, nil
}

func (i *Index) consistencyLevel(repl *additional.ReplicationProperties) routerTypes.ConsistencyLevel {
	if repl == nil {
		repl = defaultConsistency()
	}
	return routerTypes.ConsistencyLevel(repl.ConsistencyLevel)
}

func (i *Index) IncomingFindUUIDs(ctx context.Context, shardName string,
	filters *filters.LocalFilter,
) ([]strfmt.UUID, error) {
	shard, release, err := i.getOrInitShard(ctx, shardName)
	if err != nil {
		return nil, err
	}
	defer release()

	if shard.GetStatus() == storagestate.StatusLoading {
		return nil, enterrors.NewErrUnprocessable(fmt.Errorf("local %s shard is not ready", shardName))
	}

	return shard.FindUUIDs(ctx, filters)
}

func (i *Index) batchDeleteObjects(ctx context.Context, shardUUIDs map[string][]strfmt.UUID,
	deletionTime time.Time, dryRun bool, replProps *additional.ReplicationProperties, schemaVersion uint64,
	tenant string,
) (objects.BatchSimpleObjects, error) {
	before := time.Now()
	defer i.metrics.BatchDelete(before, "delete_from_shards_total")

	type result struct {
		objs objects.BatchSimpleObjects
	}

	if replProps == nil {
		replProps = defaultConsistency()
	}

	wg := &sync.WaitGroup{}
	ch := make(chan result, len(shardUUIDs))
	for shardName, uuids := range shardUUIDs {
		uuids := uuids
		shardName := shardName
		wg.Add(1)
		f := func() {
			defer wg.Done()

			var objs objects.BatchSimpleObjects
			if i.shardHasMultipleReplicasWrite(tenant, shardName) {
				objs = i.replicator.DeleteObjects(ctx, shardName, uuids, deletionTime,
					dryRun, routerTypes.ConsistencyLevel(replProps.ConsistencyLevel), schemaVersion)
			} else {
				shard, release, err := i.getShardForDirectLocalOperation(ctx, tenant, shardName, localShardOperationWrite)
				defer release()
				if err != nil {
					objs = objects.BatchSimpleObjects{
						objects.BatchSimpleObject{Err: err},
					}
				}
				if shard != nil {
					i.shardTransferMutex.RLockGuard(func() error {
						objs = shard.DeleteObjectBatch(ctx, uuids, deletionTime, dryRun)
						return nil
					})
				} else {
					objs = i.remote.DeleteObjectBatch(ctx, shardName, uuids, deletionTime, dryRun, schemaVersion)
				}
			}

			ch <- result{objs}
		}
		enterrors.GoWrapper(f, i.logger)
	}

	wg.Wait()
	close(ch)

	var out objects.BatchSimpleObjects
	for res := range ch {
		out = append(out, res.objs...)
	}

	return out, nil
}

func (i *Index) IncomingDeleteObjectBatch(ctx context.Context, shardName string,
	uuids []strfmt.UUID, deletionTime time.Time, dryRun bool, schemaVersion uint64,
) objects.BatchSimpleObjects {
	i.shardTransferMutex.RLock()
	defer i.shardTransferMutex.RUnlock()

	shard, release, err := i.getOrInitShard(ctx, shardName)
	if err != nil {
		return objects.BatchSimpleObjects{
			objects.BatchSimpleObject{Err: err},
		}
	}
	defer release()

	return shard.DeleteObjectBatch(ctx, uuids, deletionTime, dryRun)
}

func defaultConsistency(l ...routerTypes.ConsistencyLevel) *additional.ReplicationProperties {
	rp := &additional.ReplicationProperties{}
	if len(l) != 0 {
		rp.ConsistencyLevel = string(l[0])
	} else {
		rp.ConsistencyLevel = string(routerTypes.ConsistencyLevelQuorum)
	}
	return rp
}

func objectSearchPreallocate(limit int, shards []string) ([]*storobj.Object, []float32) {
	perShardLimit := config.DefaultQueryMaximumResults
	if perShardLimit > int64(limit) {
		perShardLimit = int64(limit)
	}
	capacity := perShardLimit * int64(len(shards))
	objects := make([]*storobj.Object, 0, capacity)
	scores := make([]float32, 0, capacity)

	return objects, scores
}

func (i *Index) validateMultiTenancy(tenant string) error {
	if i.partitioningEnabled && tenant == "" {
		return objects.NewErrMultiTenancy(
			fmt.Errorf("class %s has multi-tenancy enabled, but request was without tenant", i.Config.ClassName),
		)
	} else if !i.partitioningEnabled && tenant != "" {
		return objects.NewErrMultiTenancy(
			fmt.Errorf("class %s has multi-tenancy disabled, but request was with tenant", i.Config.ClassName),
		)
	}
	return nil
}

// GetVectorIndexConfig returns a vector index configuration associated with targetVector.
// In case targetVector is empty string, legacy vector configuration is returned.
// Method expects that configuration associated with targetVector is present.
func (i *Index) GetVectorIndexConfig(targetVector string) schemaConfig.VectorIndexConfig {
	i.vectorIndexUserConfigLock.Lock()
	defer i.vectorIndexUserConfigLock.Unlock()

	if targetVector == "" {
		return i.vectorIndexUserConfig
	}

	return i.vectorIndexUserConfigs[targetVector]
}

// GetVectorIndexConfigs returns a map of vector index configurations.
// If present, legacy vector is return under the key of empty string.
func (i *Index) GetVectorIndexConfigs() map[string]schemaConfig.VectorIndexConfig {
	i.vectorIndexUserConfigLock.Lock()
	defer i.vectorIndexUserConfigLock.Unlock()

	configs := make(map[string]schemaConfig.VectorIndexConfig, len(i.vectorIndexUserConfigs)+1)
	for k, v := range i.vectorIndexUserConfigs {
		configs[k] = v
	}

	if i.vectorIndexUserConfig != nil {
		configs[""] = i.vectorIndexUserConfig
	}

	return configs
}

func convertToVectorIndexConfig(config interface{}) schemaConfig.VectorIndexConfig {
	if config == nil {
		return nil
	}
	// in case legacy vector config was set as an empty map/object instead of nil
	if empty, ok := config.(map[string]interface{}); ok && len(empty) == 0 {
		return nil
	}
	return config.(schemaConfig.VectorIndexConfig)
}

func convertToVectorIndexConfigs(configs map[string]models.VectorConfig) map[string]schemaConfig.VectorIndexConfig {
	if len(configs) > 0 {
		vectorIndexConfigs := make(map[string]schemaConfig.VectorIndexConfig)
		for targetVector, vectorConfig := range configs {
			if vectorIndexConfig, ok := vectorConfig.VectorIndexConfig.(schemaConfig.VectorIndexConfig); ok {
				vectorIndexConfigs[targetVector] = vectorIndexConfig
			}
		}
		return vectorIndexConfigs
	}
	return nil
}

// IMPORTANT:
// DebugResetVectorIndex is intended to be used for debugging purposes only.
// It drops the selected vector index, creates a new one, then reindexes it in the background.
// This function assumes the node is not receiving any traffic besides the
// debug endpoints and that async indexing is enabled.
func (i *Index) DebugResetVectorIndex(ctx context.Context, shardName, targetVector string) error {
	shard, release, err := i.GetShard(ctx, shardName)
	if err != nil {
		return err
	}
	if shard == nil {
		return errors.New("shard not found")
	}
	defer release()

	// Get the vector index
	vidx, ok := shard.GetVectorIndex(targetVector)
	if !ok {
		return errors.New("vector index not found")
	}

	if !hnsw.IsHNSWIndex(vidx) {
		return errors.New("vector index is not hnsw")
	}

	// Reset the vector index
	err = shard.DebugResetVectorIndex(ctx, targetVector)
	if err != nil {
		return errors.Wrap(err, "failed to reset vector index")
	}

	// Reindex in the background
	enterrors.GoWrapper(func() {
		err = shard.FillQueue(targetVector, 0)
		if err != nil {
			i.logger.WithField("shard", shardName).WithError(err).Error("failed to reindex vector index")
			return
		}
	}, i.logger)

	return nil
}

func (i *Index) DebugRepairIndex(ctx context.Context, shardName, targetVector string) error {
	shard, release, err := i.GetShard(ctx, shardName)
	if err != nil {
		return err
	}
	if shard == nil {
		return errors.New("shard not found")
	}
	defer release()

	// Repair in the background
	enterrors.GoWrapper(func() {
		err := shard.RepairIndex(context.Background(), targetVector)
		if err != nil {
			i.logger.WithField("shard", shardName).WithError(err).Error("failed to repair vector index")
			return
		}
	}, i.logger)

	return nil
}

// calcTargetVectorDimensionsFromStore calculates dimensions and object count for a target vector from an LSMKV store
func calcTargetVectorDimensionsFromStore(ctx context.Context, store *lsmkv.Store, targetVector string, calcEntry func(dimLen int, v []lsmkv.MapPair) (int, int)) usagetypes.Dimensionality {
	b := store.Bucket(helpers.DimensionsBucketLSM)
	if b == nil {
		return usagetypes.Dimensionality{}
	}
	return calcTargetVectorDimensionsFromBucket(ctx, b, targetVector, calcEntry)
}

// calcTargetVectorDimensionsFromBucket calculates dimensions and object count for a target vector from an LSMKV bucket
func calcTargetVectorDimensionsFromBucket(ctx context.Context, b *lsmkv.Bucket, targetVector string, calcEntry func(dimLen int, v []lsmkv.MapPair) (int, int)) usagetypes.Dimensionality {
	c := b.MapCursor()
	defer c.Close()

	var (
		nameLen        = len(targetVector)
		expectedKeyLen = 4 + nameLen
		dimensionality = usagetypes.Dimensionality{}
	)

	for k, v := c.First(ctx); k != nil; k, v = c.Next(ctx) {
		// for named vectors we have to additionally check if the key is prefixed with the vector name
		keyMatches := len(k) == expectedKeyLen && (nameLen == 4 || strings.HasPrefix(string(k), targetVector))
		if !keyMatches {
			continue
		}

		dimLength := int(binary.LittleEndian.Uint32(k[nameLen:]))
		size, dim := calcEntry(dimLength, v)
		if dimensionality.Dimensions == 0 && dim > 0 {
			dimensionality.Dimensions = dim
		}
		dimensionality.Count += size
	}

	return dimensionality
}

// CalculateUnloadedObjectsMetrics calculates both object count and storage size for a cold tenant without loading it into memory
func (i *Index) CalculateUnloadedObjectsMetrics(ctx context.Context, tenantName string) (usagetypes.ObjectUsage, error) {
	// Obtain a lock that prevents tenant activation
	i.shardCreateLocks.Lock(tenantName)
	defer i.shardCreateLocks.Unlock(tenantName)

	// check if created in the meantime by concurrent call
	if shard := i.shards.Loaded(tenantName); shard != nil {
		size, err := shard.ObjectStorageSize(ctx)
		if err != nil {
			return usagetypes.ObjectUsage{}, err
		}

		count, err := shard.ObjectCountAsync(ctx)
		if err != nil {
			return usagetypes.ObjectUsage{}, err
		}

		return usagetypes.ObjectUsage{
			Count:        count,
			StorageBytes: size,
		}, nil
	}

	// Parse all .cna files in the object store and sum them up
	totalObjectCount := int64(0)
	totalDiskSize := int64(0)

	// Use a single walk to avoid multiple filepath.Walk calls and reduce file descriptors
	if err := filepath.Walk(shardPathObjectsLSM(i.path(), tenantName), func(path string, info os.FileInfo, err error) error {
		if err != nil {
			return err
		}

		// Only count files, not directories
		if !info.IsDir() {
			totalDiskSize += info.Size()

			// Look for .cna files (net count additions)
			if strings.HasSuffix(info.Name(), lsmkv.CountNetAdditionsFileSuffix) {
				count, err := lsmkv.ReadCountNetAdditionsFile(path)
				if err != nil {
					i.logger.WithField("path", path).WithError(err).Warn("failed to read .cna file")
					return err
				}
				totalObjectCount += count
			}

			// Look for .metadata files (bloom filters + count net additions)
			if strings.HasSuffix(info.Name(), lsmkv.MetadataFileSuffix) {
				count, err := lsmkv.ReadObjectCountFromMetadataFile(path)
				if err != nil {
					i.logger.WithField("path", path).WithError(err).Warn("failed to read .metadata file")
					return err
				}
				totalObjectCount += count
			}
		}

		return nil
	}); err != nil {
		return usagetypes.ObjectUsage{}, err
	}

	// If we can't determine object count, return the disk size as fallback
	return usagetypes.ObjectUsage{
		Count:        totalObjectCount,
		StorageBytes: totalDiskSize,
	}, nil
}

// CalculateUnloadedDimensionsUsage calculates dimensions and object count for an unloaded shard without loading it into memory
func (i *Index) CalculateUnloadedDimensionsUsage(ctx context.Context, tenantName, targetVector string) (usagetypes.Dimensionality, error) {
	// Obtain a lock that prevents tenant activation
	i.shardCreateLocks.Lock(tenantName)
	defer i.shardCreateLocks.Unlock(tenantName)

	// check if created in the meantime by concurrent call
	if shard := i.shards.Loaded(tenantName); shard != nil {
		return shard.DimensionsUsage(ctx, targetVector)
	}

	bucket, err := lsmkv.NewBucketCreator().NewBucket(ctx,
		shardPathDimensionsLSM(i.path(), tenantName),
		i.path(),
		i.logger,
		nil,
		cyclemanager.NewCallbackGroupNoop(),
		cyclemanager.NewCallbackGroupNoop(),
	)
	if err != nil {
		return usagetypes.Dimensionality{}, err
	}
	defer bucket.Shutdown(ctx)

	dimensionality := calcTargetVectorDimensionsFromBucket(ctx, bucket, targetVector, func(dimLen int, v []lsmkv.MapPair) (int, int) {
		return len(v), dimLen
	})

	return dimensionality, nil
}

// CalculateUnloadedVectorsMetrics calculates vector storage size for a cold tenant without loading it into memory
func (i *Index) CalculateUnloadedVectorsMetrics(ctx context.Context, tenantName string) (int64, error) {
	// Obtain a lock that prevents tenant activation
	i.shardCreateLocks.Lock(tenantName)
	defer i.shardCreateLocks.Unlock(tenantName)

	// check if created in the meantime by concurrent call
	if shard := i.shards.Loaded(tenantName); shard != nil {
		return shard.VectorStorageSize(ctx)
	}

	totalSize := int64(0)

	// For each target vector, calculate storage size using dimensions bucket and config-based compression
	for targetVector, config := range i.GetVectorIndexConfigs() {
		// Get dimensions and object count from the dimensions bucket
		bucket, err := lsmkv.NewBucketCreator().NewBucket(ctx,
			shardPathDimensionsLSM(i.path(), tenantName),
			i.path(),
			i.logger,
			nil,
			cyclemanager.NewCallbackGroupNoop(),
			cyclemanager.NewCallbackGroupNoop(),
		)
		if err != nil {
			return 0, err
		}

		dimensionality := calcTargetVectorDimensionsFromBucket(ctx, bucket, targetVector, func(dimLen int, v []lsmkv.MapPair) (int, int) {
			return len(v), dimLen
		})
		bucket.Shutdown(ctx)

		if dimensionality.Count == 0 || dimensionality.Dimensions == 0 {
			continue
		}

		// Calculate uncompressed size (float32 = 4 bytes per dimension)
		uncompressedSize := int64(dimensionality.Count) * int64(dimensionality.Dimensions) * 4

		// For inactive tenants, use vector index config for dimension tracking
		// This is similar to the original shard dimension tracking approach
		totalSize += int64(float64(uncompressedSize) * helpers.CompressionRatioFromConfig(config, dimensionality.Dimensions))
	}

	return totalSize, nil
}

func (i *Index) buildReadRoutingPlan(cl routerTypes.ConsistencyLevel, tenantName string) (routerTypes.ReadRoutingPlan, error) {
	planOptions := routerTypes.RoutingPlanBuildOptions{
		Tenant:           tenantName,
		ConsistencyLevel: cl,
	}
	readPlan, err := i.router.BuildReadRoutingPlan(planOptions)
	if err != nil {
		return routerTypes.ReadRoutingPlan{}, err
	}

	return readPlan, nil
}<|MERGE_RESOLUTION|>--- conflicted
+++ resolved
@@ -258,13 +258,8 @@
 
 	shardReindexer ShardReindexerV3
 
-<<<<<<< HEAD
-	router routerTypes.Router
-=======
-	router router.Router
-
+	router        routerTypes.Router
 	bitmapBufPool roaringset.BitmapBufPool
->>>>>>> f4b47a0f
 }
 
 func (i *Index) ID() string {
