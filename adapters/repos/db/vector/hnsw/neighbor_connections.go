//                           _       _
// __      _____  __ ___   ___  __ _| |_ ___
// \ \ /\ / / _ \/ _` \ \ / / |/ _` | __/ _ \
//  \ V  V /  __/ (_| |\ V /| | (_| | ||  __/
//   \_/\_/ \___|\__,_| \_/ |_|\__,_|\__\___|
//
//  Copyright © 2016 - 2024 Weaviate B.V. All rights reserved.
//
//  CONTACT: hello@weaviate.io
//

package hnsw

import (
	"context"
	"fmt"
	"math"
	"time"

	"github.com/pkg/errors"
	"github.com/sirupsen/logrus"
	"github.com/weaviate/weaviate/adapters/repos/db/helpers"
	"github.com/weaviate/weaviate/adapters/repos/db/priorityqueue"
	"github.com/weaviate/weaviate/adapters/repos/db/vector/compressionhelpers"
	"github.com/weaviate/weaviate/adapters/repos/db/vector/hnsw/visited"
	"github.com/weaviate/weaviate/entities/storobj"
)

func (h *hnsw) findAndConnectNeighbors(node *vertex,
	entryPointID uint64, nodeVec []float32, distancer compressionhelpers.CompressorDistancer, targetLevel, currentMaxLevel int,
	denyList helpers.AllowList,
) error {
	nfc := newNeighborFinderConnector(h, node, entryPointID, nodeVec, distancer, targetLevel,
		currentMaxLevel, denyList, false)

	return nfc.Do()
}

func (h *hnsw) reconnectNeighboursOf(node *vertex,
	entryPointID uint64, nodeVec []float32, distancer compressionhelpers.CompressorDistancer, targetLevel, currentMaxLevel int,
	denyList helpers.AllowList,
) error {
	nfc := newNeighborFinderConnector(h, node, entryPointID, nodeVec, distancer, targetLevel,
		currentMaxLevel, denyList, true)

	return nfc.Do()
}

type neighborFinderConnector struct {
	ctx             context.Context
	graph           *hnsw
	node            *vertex
	entryPointID    uint64
	entryPointDist  float32
	nodeVec         []float32
	distancer       compressionhelpers.CompressorDistancer
	targetLevel     int
	currentMaxLevel int
	denyList        helpers.AllowList
	// bufLinksLog     BufferedLinksLogger
	tombstoneCleanupNodes bool
}

func newNeighborFinderConnector(graph *hnsw, node *vertex, entryPointID uint64,
	nodeVec []float32, distancer compressionhelpers.CompressorDistancer, targetLevel, currentMaxLevel int,
	denyList helpers.AllowList, tombstoneCleanupNodes bool,
) *neighborFinderConnector {
	return &neighborFinderConnector{
		ctx:                   graph.shutdownCtx,
		graph:                 graph,
		node:                  node,
		entryPointID:          entryPointID,
		nodeVec:               nodeVec,
		distancer:             distancer,
		targetLevel:           targetLevel,
		currentMaxLevel:       currentMaxLevel,
		denyList:              denyList,
		tombstoneCleanupNodes: tombstoneCleanupNodes,
	}
}

func (n *neighborFinderConnector) Do() error {
	for level := min(n.targetLevel, n.currentMaxLevel); level >= 0; level-- {
		err := n.doAtLevel(level)
		if err != nil {
			return errors.Wrapf(err, "at level %d", level)
		}
	}

	return nil
}

func (n *neighborFinderConnector) processNode(id uint64) (float32, error) {
<<<<<<< HEAD
	dist, ok, err := n.graph.distToNode(n.distancer, id, n.nodeVec)
=======
	var dist float32
	var err error

	if n.distancer == nil {
		dist, err = n.graph.distBetweenNodeAndVec(id, n.nodeVec)
	} else {
		dist, err = n.distancer.DistanceToNode(id)
	}

	var e storobj.ErrNotFound
	if errors.As(err, &e) {
		return math.MaxFloat32, nil
	}
>>>>>>> 6a3290ad
	if err != nil {
		return math.MaxFloat32, fmt.Errorf(
			"calculate distance between insert node and entrypoint: %w", err)
	}
	return dist, nil
}

func (n *neighborFinderConnector) processRecursively(from uint64, results *priorityqueue.Queue[any], visited visited.ListSet, level, top int) error {
	if top <= 0 {
		return nil
	}
	if err := n.ctx.Err(); err != nil {
		return err
	}

	var pending []uint64
	// lock the nodes slice
	n.graph.shardedNodeLocks.RLock(from)
	if uint64(len(n.graph.nodes)) < from || n.graph.nodes[from] == nil {
		n.graph.handleDeletedNode(from)
		n.graph.shardedNodeLocks.RUnlock(from)
		return nil
	}
	// lock the node itself
	n.graph.nodes[from].Lock()
	if level >= len(n.graph.nodes[from].connections) {
		n.graph.nodes[from].Unlock()
		n.graph.shardedNodeLocks.RUnlock(from)
		return nil
	}
	connections := make([]uint64, len(n.graph.nodes[from].connections[level]))
	copy(connections, n.graph.nodes[from].connections[level])
	n.graph.nodes[from].Unlock()
	n.graph.shardedNodeLocks.RUnlock(from)
	for _, id := range connections {
		if visited.Visited(id) {
			continue
		}
		visited.Visit(id)
		if n.denyList.Contains(id) {
			pending = append(pending, id)
			continue
		}

		dist, err := n.processNode(id)
		if err != nil {
			var e storobj.ErrNotFound
			if errors.As(err, &e) {
				// node was deleted in the meantime
				continue
			} else {
				return err
			}
		}
		if results.Len() >= top && dist < results.Top().Dist {
			results.Pop()
			results.Insert(id, dist)
		} else if results.Len() < top {
			results.Insert(id, dist)
		}
	}
	for _, id := range pending {
		if results.Len() >= top {
			dist, err := n.processNode(id)
			if err != nil {
				var e storobj.ErrNotFound
				if errors.As(err, &e) {
					// node was deleted in the meantime
					continue
				}
				return err
			}
			if dist > results.Top().Dist {
				continue
			}
		}
		err := n.processRecursively(id, results, visited, level, top)
		if err != nil {
			return err
		}
	}
	return nil
}

func (n *neighborFinderConnector) doAtLevel(level int) error {
	before := time.Now()

	var results *priorityqueue.Queue[any]
	var extraIDs []uint64 = nil
	var total int = 0
	var maxConnections int = n.graph.maximumConnections

	if n.tombstoneCleanupNodes {
		results = n.graph.pools.pqResults.GetMax(n.graph.efConstruction)

		n.graph.pools.visitedListsLock.RLock()
		visited := n.graph.pools.visitedLists.Borrow()
		n.graph.pools.visitedListsLock.RUnlock()
		n.node.Lock()
		connections := make([]uint64, len(n.node.connections[level]))
		copy(connections, n.node.connections[level])
		n.node.Unlock()
		visited.Visit(n.node.id)
		top := n.graph.efConstruction
		var pending []uint64 = nil

		for _, id := range connections {
			visited.Visit(id)
			if n.denyList.Contains(id) {
				pending = append(pending, id)
				continue
			}
			extraIDs = append(extraIDs, id)
			top--
			total++
		}
		for _, id := range pending {
			visited.Visit(id)
			err := n.processRecursively(id, results, visited, level, top)
			if err != nil {
				n.graph.pools.visitedListsLock.RLock()
				n.graph.pools.visitedLists.Return(visited)
				n.graph.pools.visitedListsLock.RUnlock()
				return err
			}
		}
		n.graph.pools.visitedListsLock.RLock()
		n.graph.pools.visitedLists.Return(visited)
		n.graph.pools.visitedListsLock.RUnlock()
		// use dynamic max connections only during tombstone cleanup
		maxConnections = n.maximumConnections(level)
	} else {
		if err := n.pickEntrypoint(); err != nil {
			return errors.Wrap(err, "pick entrypoint at level beginning")
		}
		eps := priorityqueue.NewMin[any](1)
		eps.Insert(n.entryPointID, n.entryPointDist)
		var err error

		results, err = n.graph.searchLayerByVectorWithDistancer(n.nodeVec, eps, n.graph.efConstruction,
			level, nil, n.distancer)
		if err != nil {
			return errors.Wrapf(err, "search layer at level %d", level)
		}

		n.graph.insertMetrics.findAndConnectSearch(before)
		before = time.Now()
	}

	if err := n.graph.selectNeighborsHeuristic(results, maxConnections-total, n.denyList); err != nil {
		return errors.Wrap(err, "heuristic")
	}

	n.graph.insertMetrics.findAndConnectHeuristic(before)
	before = time.Now()

	// // for distributed spike
	// neighborsAtLevel[level] = neighbors

	neighbors := make([]uint64, total, total+results.Len())
	copy(neighbors, extraIDs)
	for results.Len() > 0 {
		id := results.Pop().ID
		neighbors = append(neighbors, id)
	}

	n.graph.pools.pqResults.Put(results)

	neighborsCpy := neighbors
	// the node will potentially own the neighbors slice (cf. hnsw.vertex#setConnectionsAtLevel).
	// if so, we need to create a copy
	owned := n.node.setConnectionsAtLevel(level, neighbors)
	if owned {
		n.node.Lock()
		neighborsCpy = make([]uint64, len(neighbors))
		copy(neighborsCpy, neighbors)
		n.node.Unlock()
	}

	if err := n.graph.commitLog.ReplaceLinksAtLevel(n.node.id, level, neighborsCpy); err != nil {
		return errors.Wrapf(err, "ReplaceLinksAtLevel node %d at level %d", n.node.id, level)
	}

	for _, neighborID := range neighborsCpy {
		if err := n.connectNeighborAtLevel(neighborID, level); err != nil {
			return errors.Wrapf(err, "connect neighbor %d", neighborID)
		}
	}

	if len(neighbors) > 0 {
		// there could be no neighbors left, if all are marked deleted, in this
		// case, don't change the entrypoint
		nextEntryPointID := neighborsCpy[len(neighbors)-1]
		if nextEntryPointID == n.node.id {
			return nil
		}

		n.entryPointID = nextEntryPointID
	}

	n.graph.insertMetrics.findAndConnectUpdateConnections(before)
	return nil
}

func (n *neighborFinderConnector) connectNeighborAtLevel(neighborID uint64,
	level int,
) error {
	neighbor := n.graph.nodeByID(neighborID)
	if skip := n.skipNeighbor(neighbor); skip {
		return nil
	}

	neighbor.Lock()
	defer neighbor.Unlock()
	if level > neighbor.level {
		// upgrade neighbor level if the level is out of sync due to a delete re-assign
		neighbor.upgradeToLevelNoLock(level)
	}
	currentConnections := neighbor.connectionsAtLevelNoLock(level)

	maximumConnections := n.maximumConnections(level)
	if len(currentConnections) < maximumConnections {
		// we can simply append
		// updatedConnections = append(currentConnections, n.node.id)
		neighbor.appendConnectionAtLevelNoLock(level, n.node.id, maximumConnections)
		if err := n.graph.commitLog.AddLinkAtLevel(neighbor.id, level, n.node.id); err != nil {
			return err
		}
	} else {
		// we need to run the heuristic

		dist, err := n.graph.distBetweenNodes(n.node.id, neighborID)
		var e storobj.ErrNotFound
		if err != nil && errors.As(err, &e) {
			// it seems either the node or the neighbor were deleted in the meantime,
			// there is nothing we can do now
			return nil
		}
		if err != nil {
			return errors.Wrapf(err, "dist between %d and %d", n.node.id, neighborID)
		}

		candidates := priorityqueue.NewMax[any](len(currentConnections) + 1)
		candidates.Insert(n.node.id, dist)

		for _, existingConnection := range currentConnections {
			dist, err := n.graph.distBetweenNodes(existingConnection, neighborID)
			var e storobj.ErrNotFound
			if errors.As(err, &e) {
				// was deleted in the meantime
				continue
			}
			if err != nil {
				return errors.Wrapf(err, "dist between %d and %d", existingConnection, neighborID)
			}

			candidates.Insert(existingConnection, dist)
		}

		err = n.graph.selectNeighborsHeuristic(candidates, maximumConnections, n.denyList)
		if err != nil {
			return errors.Wrap(err, "connect neighbors")
		}

		neighbor.resetConnectionsAtLevelNoLock(level)
		if err := n.graph.commitLog.ClearLinksAtLevel(neighbor.id, uint16(level)); err != nil {
			return err
		}

		for candidates.Len() > 0 {
			id := candidates.Pop().ID
			neighbor.appendConnectionAtLevelNoLock(level, id, maximumConnections)
			if err := n.graph.commitLog.AddLinkAtLevel(neighbor.id, level, id); err != nil {
				return err
			}
		}
	}

	return nil
}

func (n *neighborFinderConnector) skipNeighbor(neighbor *vertex) bool {
	if neighbor == n.node {
		// don't connect to self
		return true
	}

	if neighbor == nil || n.graph.hasTombstone(neighbor.id) {
		// don't connect to tombstoned nodes. This would only increase the
		// cleanup that needs to be done. Even worse: A tombstoned node can be
		// cleaned up at any time, also while we are connecting to it. So,
		// while the node still exists right now, it might already be nil in
		// the next line, which would lead to a nil-pointer panic.
		return true
	}

	return false
}

func (n *neighborFinderConnector) maximumConnections(level int) int {
	if level == 0 {
		return n.graph.maximumConnectionsLayerZero
	}

	return n.graph.maximumConnections
}

func (n *neighborFinderConnector) pickEntrypoint() error {
	// the neighborFinderConnector always has a suggestion for an entrypoint that
	// it got from the outside, most of the times we can use this, but in some
	// cases we can't. To see if we can use it, three conditions need to be met:
	//
	// 1. it needs to exist in the graph, i.e. be not nil
	//
	// 2. it can't be under maintenance
	//
	// 3. we need to be able to obtain a vector for it

	candidate := n.entryPointID

	// for our search we will need a copy of the current deny list, however, the
	// cost of that copy can be significant. Let's first verify if the global
	// entrypoint candidate is usable. If yes, we can return early and skip the
	// copy.
	success, err := n.tryEpCandidate(candidate)
	if err != nil {
		var e storobj.ErrNotFound
		if !errors.As(err, &e) {
			return err
		}

		// node was deleted in the meantime
		// ignore the error and move to the logic below which will try more candidates
	}

	if success {
		// the global ep candidate is usable, let's skip the following logic (and
		// therefore avoid the copy)
		return nil
	}

	// The global candidate is not usable, we need to find a new one.
	localDeny := n.denyList.WrapOnWrite()

	// make sure the loop cannot block forever. In most cases, results should be
	// found within micro to milliseconds, this is just a last resort to handle
	// the unknown somewhat gracefully, for example if there is a bug in the
	// underlying object store and we cannot retrieve the vector in time, etc.
	ctx, cancel := context.WithTimeout(context.Background(), 60*time.Second)
	defer cancel()
	n.graph.logger.WithFields(logrus.Fields{
		"action":   "pick_entrypoint",
		"duration": 60 * time.Second,
	}).Debug("context.WithTimeout")

	for {
		if err := ctx.Err(); err != nil {
			return err
		}

		success, err := n.tryEpCandidate(candidate)
		if err != nil {
			var e storobj.ErrNotFound
			if !errors.As(err, &e) {
				return err
			}

			// node was deleted in the meantime
			// ignore the error and try the next candidate
		}

		if success {
			return nil
		}

		// no success so far, we need to keep going and find a better candidate
		// make sure we never visit this candidate again
		localDeny.Insert(candidate)
		// now find a new one

		alternative, err := n.graph.findNewLocalEntrypoint(localDeny, candidate)
		if err != nil {
			return err
		}
		candidate = alternative
	}
}

func (n *neighborFinderConnector) tryEpCandidate(candidate uint64) (bool, error) {
	node := n.graph.nodeByID(candidate)
	if node == nil {
		return false, nil
	}

	if node.isUnderMaintenance() {
		return false, nil
	}

<<<<<<< HEAD
	dist, ok, err := n.graph.distToNode(n.distancer, candidate, n.nodeVec)
=======
	var dist float32
	var err error
	if n.distancer == nil {
		dist, err = n.graph.distBetweenNodeAndVec(candidate, n.nodeVec)
	} else {
		dist, err = n.distancer.DistanceToNode(candidate)
	}
	var e storobj.ErrNotFound
	if errors.As(err, &e) {
		return false, nil
	}
>>>>>>> 6a3290ad
	if err != nil {
		return false, fmt.Errorf("calculate distance between insert node and entrypoint: %w", err)
	}

	// we were able to calculate a distance, we're good
	n.entryPointDist = dist
	n.entryPointID = candidate
	return true, nil
}<|MERGE_RESOLUTION|>--- conflicted
+++ resolved
@@ -91,14 +91,11 @@
 }
 
 func (n *neighborFinderConnector) processNode(id uint64) (float32, error) {
-<<<<<<< HEAD
-	dist, ok, err := n.graph.distToNode(n.distancer, id, n.nodeVec)
-=======
 	var dist float32
 	var err error
 
 	if n.distancer == nil {
-		dist, err = n.graph.distBetweenNodeAndVec(id, n.nodeVec)
+		dist, err = n.graph.distToNode(n.distancer, id, n.nodeVec)
 	} else {
 		dist, err = n.distancer.DistanceToNode(id)
 	}
@@ -107,7 +104,6 @@
 	if errors.As(err, &e) {
 		return math.MaxFloat32, nil
 	}
->>>>>>> 6a3290ad
 	if err != nil {
 		return math.MaxFloat32, fmt.Errorf(
 			"calculate distance between insert node and entrypoint: %w", err)
@@ -506,13 +502,10 @@
 		return false, nil
 	}
 
-<<<<<<< HEAD
-	dist, ok, err := n.graph.distToNode(n.distancer, candidate, n.nodeVec)
-=======
 	var dist float32
 	var err error
 	if n.distancer == nil {
-		dist, err = n.graph.distBetweenNodeAndVec(candidate, n.nodeVec)
+		dist, err = n.graph.distToNode(n.distancer, candidate, n.nodeVec)
 	} else {
 		dist, err = n.distancer.DistanceToNode(candidate)
 	}
@@ -520,7 +513,6 @@
 	if errors.As(err, &e) {
 		return false, nil
 	}
->>>>>>> 6a3290ad
 	if err != nil {
 		return false, fmt.Errorf("calculate distance between insert node and entrypoint: %w", err)
 	}
