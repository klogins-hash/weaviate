--- conflicted
+++ resolved
@@ -755,18 +755,13 @@
 			if entryPointNode.connections.Layers() < 1 {
 				strategy = ACORN
 			} else {
-<<<<<<< HEAD
 				iterator := entryPointNode.connections.ElementIterator(0)
 				for iterator.Next() {
 					_, value := iterator.Current()
+					if isMultivec {
+						value, _ = h.cache.GetKeys(value)
+					}
 					if allowList.Contains(value) {
-=======
-				for _, id := range entryPointNode.connections[0] {
-					if isMultivec {
-						id, _ = h.cache.GetKeys(id)
-					}
-					if allowList.Contains(id) {
->>>>>>> bf7e330e
 						counter++
 					}
 				}
