//                           _       _
// __      _____  __ ___   ___  __ _| |_ ___
// \ \ /\ / / _ \/ _` \ \ / / |/ _` | __/ _ \
//  \ V  V /  __/ (_| |\ V /| | (_| | ||  __/
//   \_/\_/ \___|\__,_| \_/ |_|\__,_|\__\___|
//
//  Copyright © 2016 - 2024 Weaviate B.V. All rights reserved.
//
//  CONTACT: hello@weaviate.io
//

package cache

import (
	"context"
	"sync"
	"sync/atomic"
	"time"
	"unsafe"

	enterrors "github.com/weaviate/weaviate/entities/errors"
	"github.com/weaviate/weaviate/usecases/memwatch"

	"github.com/sirupsen/logrus"
	"github.com/weaviate/weaviate/adapters/repos/db/vector/common"
	"github.com/weaviate/weaviate/adapters/repos/db/vector/hnsw/distancer"
)

type shardedLockCache[T float32 | byte | uint64] struct {
	shardedLocks     *common.ShardedRWLocks
	cache            [][]T
	vectorForID      common.VectorForID[T]
	normalizeOnRead  bool
	maxSize          int64
	count            int64
	cancel           chan bool
	logger           logrus.FieldLogger
	deletionInterval time.Duration
	allocChecker     memwatch.AllocChecker

	// The maintenanceLock makes sure that only one maintenance operation, such
	// as growing the cache or clearing the cache happens at the same time.
	maintenanceLock sync.RWMutex
}

const (
	InitialSize             = 1000
	RelativeInitialSize     = 100
	MinimumIndexGrowthDelta = 2000
	indexGrowthRate         = 1.25
	defaultCacheMaxSize     = 1e12
)

func NewShardedFloat32LockCache(vecForID common.VectorForID[float32], maxSize int, pageSize uint64,
	logger logrus.FieldLogger, normalizeOnRead bool, deletionInterval time.Duration,
	allocChecker memwatch.AllocChecker,
) Cache[float32] {
	vc := &shardedLockCache[float32]{
		vectorForID: func(ctx context.Context, id uint64) ([]float32, error) {
			vec, err := vecForID(ctx, id)
			if err != nil {
				return nil, err
			}
			if normalizeOnRead {
				vec = distancer.Normalize(vec)
			}
			return vec, nil
		},
		cache:            make([][]float32, InitialSize),
		normalizeOnRead:  normalizeOnRead,
		count:            0,
		maxSize:          int64(maxSize),
		cancel:           make(chan bool),
		logger:           logger,
		shardedLocks:     common.NewShardedRWLocksWithPageSize(pageSize),
		maintenanceLock:  sync.RWMutex{},
		deletionInterval: deletionInterval,
		allocChecker:     allocChecker,
	}

	vc.watchForDeletion()
	return vc
}

func NewShardedByteLockCache(vecForID common.VectorForID[byte], maxSize int, pageSize uint64,
	logger logrus.FieldLogger, deletionInterval time.Duration,
	allocChecker memwatch.AllocChecker,
) Cache[byte] {
	vc := &shardedLockCache[byte]{
		vectorForID:      vecForID,
		cache:            make([][]byte, InitialSize),
		normalizeOnRead:  false,
		count:            0,
		maxSize:          int64(maxSize),
		cancel:           make(chan bool),
		logger:           logger,
		shardedLocks:     common.NewShardedRWLocksWithPageSize(pageSize),
		maintenanceLock:  sync.RWMutex{},
		deletionInterval: deletionInterval,
		allocChecker:     allocChecker,
	}

	vc.watchForDeletion()
	return vc
}

func NewShardedUInt64LockCache(vecForID common.VectorForID[uint64], maxSize int, pageSize uint64,
	logger logrus.FieldLogger, deletionInterval time.Duration,
	allocChecker memwatch.AllocChecker,
) Cache[uint64] {
	vc := &shardedLockCache[uint64]{
		vectorForID:      vecForID,
		cache:            make([][]uint64, InitialSize),
		normalizeOnRead:  false,
		count:            0,
		maxSize:          int64(maxSize),
		cancel:           make(chan bool),
		logger:           logger,
		shardedLocks:     common.NewShardedRWLocksWithPageSize(pageSize),
		maintenanceLock:  sync.RWMutex{},
		deletionInterval: deletionInterval,
		allocChecker:     allocChecker,
	}

	vc.watchForDeletion()
	return vc
}

func (s *shardedLockCache[T]) All() [][]T {
	return s.cache
}

func (s *shardedLockCache[T]) Get(ctx context.Context, id uint64) ([]T, error) {
	s.shardedLocks.RLock(id)
	vec := s.cache[id]
	s.shardedLocks.RUnlock(id)

	if vec != nil {
		return vec, nil
	}

	return s.handleCacheMiss(ctx, id)
}

func (s *shardedLockCache[T]) Delete(ctx context.Context, id uint64) {
	s.shardedLocks.Lock(id)
	defer s.shardedLocks.Unlock(id)

	if int(id) >= len(s.cache) || s.cache[id] == nil {
		return
	}

	s.cache[id] = nil
	atomic.AddInt64(&s.count, -1)
}

func (s *shardedLockCache[T]) handleCacheMiss(ctx context.Context, id uint64) ([]T, error) {
	if s.allocChecker != nil {
		// we don't really know the exact size here, but we don't have to be
		// accurate. If mem pressure is this high, we basically want to prevent any
		// new permanent heap alloc. If we underestimate the size of a vector a
		// bit, we might allow one more vector than we can really fit. But the one
		// after would fail then. Given that vectors are typically somewhat small
		// (in the single-digit KBs), it doesn't matter much, as long as we stop
		// allowing vectors when we're out of memory.
		estimatedSize := int64(1024)
		if err := s.allocChecker.CheckAlloc(estimatedSize); err != nil {
			s.logger.WithFields(logrus.Fields{
				"action": "vector_cache_miss",
				"event":  "vector_load_skipped_oom",
				"doc_id": id,
			}).WithError(err).
				Warnf("cannot load vector into cache due to memory pressure")
			return nil, err
		}
	}

	vec, err := s.vectorForID(ctx, id)
	if err != nil {
		return nil, err
	}

	atomic.AddInt64(&s.count, 1)

	if vec != nil {
		s.shardedLocks.Lock(id)
		s.cache[id] = vec
		s.shardedLocks.Unlock(id)
	}

	return vec, nil
}

func (s *shardedLockCache[T]) MultiGet(ctx context.Context, ids []uint64) ([][]T, []error) {
	out := make([][]T, len(ids))
	errs := make([]error, len(ids))

	for i, id := range ids {
		s.shardedLocks.RLock(id)
		vec := s.cache[id]
		s.shardedLocks.RUnlock(id)

		if vec == nil {
			vecFromDisk, err := s.handleCacheMiss(ctx, id)
			errs[i] = err
			vec = vecFromDisk
		}

		out[i] = vec
	}

	return out, errs
}

func (s *shardedLockCache[T]) GetAllInCurrentLock(ctx context.Context, id uint64, out [][]T, errs []error) ([][]T, []error, uint64, uint64) {
	start := (id / s.shardedLocks.PageSize) * s.shardedLocks.PageSize
	end := start + s.shardedLocks.PageSize
	cacheMiss := false

	if end > uint64(len(s.cache)) {
		end = uint64(len(s.cache))
	}

	s.shardedLocks.RLock(start)
	for i := start; i < end; i++ {
		vec := s.cache[i]
		if vec == nil {
			cacheMiss = true
		}
		out[i-start] = vec
	}
	s.shardedLocks.RUnlock(start)

	// We don't expect cache misses in general as the default cache size is very large (1e12).
	// Until the vector index cache is improved to handle nil vectors better, it makes sense here
	// to exclude handling cache misses unless the cache size has been altered.
	if cacheMiss && atomic.LoadInt64(&s.maxSize) != defaultCacheMaxSize {
		for i := start; i < end; i++ {
			if out[i-start] == nil {
				vecFromDisk, err := s.handleCacheMiss(ctx, i)
				errs[i-start] = err
				out[i-start] = vecFromDisk
			}
		}
	}

	return out, errs, start, end
}

func (s *shardedLockCache[T]) PageSize() uint64 {
	return s.shardedLocks.PageSize
}

var prefetchFunc func(in uintptr) = func(in uintptr) {
	// do nothing on default arch
	// this function will be overridden for amd64
}

func (s *shardedLockCache[T]) LockAll() {
	s.shardedLocks.LockAll()
}

func (s *shardedLockCache[T]) UnlockAll() {
	s.shardedLocks.UnlockAll()
}

func (s *shardedLockCache[T]) Prefetch(id uint64) {
	s.shardedLocks.RLock(id)
	defer s.shardedLocks.RUnlock(id)

	prefetchFunc(uintptr(unsafe.Pointer(&s.cache[id])))
}

func (s *shardedLockCache[T]) Preload(id uint64, vec []T) {
	s.shardedLocks.Lock(id)
	defer s.shardedLocks.Unlock(id)

	atomic.AddInt64(&s.count, 1)
	s.cache[id] = vec
}

func (s *shardedLockCache[T]) PreloadNoLock(id uint64, vec []T) {
	s.cache[id] = vec
}

func (s *shardedLockCache[T]) SetSizeAndGrowNoLock(size uint64) {
	atomic.StoreInt64(&s.count, int64(size))

	if size < uint64(len(s.cache)) {
		return
	}
	newSize := size + MinimumIndexGrowthDelta
	newCache := make([][]T, newSize)
	copy(newCache, s.cache)
	s.cache = newCache
}

func (s *shardedLockCache[T]) Grow(node uint64) {
	s.maintenanceLock.RLock()
	if node < uint64(len(s.cache)) {
		s.maintenanceLock.RUnlock()
		return
	}
	s.maintenanceLock.RUnlock()

	s.maintenanceLock.Lock()
	defer s.maintenanceLock.Unlock()

	// make sure cache still needs growing
	// (it could have grown while waiting for maintenance lock)
	if node < uint64(len(s.cache)) {
		return
	}

	s.shardedLocks.LockAll()
	defer s.shardedLocks.UnlockAll()

	newSize := node + MinimumIndexGrowthDelta
	newCache := make([][]T, newSize)
	copy(newCache, s.cache)
	s.cache = newCache
}

func (s *shardedLockCache[T]) Len() int32 {
	s.maintenanceLock.RLock()
	defer s.maintenanceLock.RUnlock()

	return int32(len(s.cache))
}

func (s *shardedLockCache[T]) CountVectors() int64 {
	return atomic.LoadInt64(&s.count)
}

func (s *shardedLockCache[T]) Drop() {
	s.deleteAllVectors()
	if s.deletionInterval != 0 {
		s.cancel <- true
	}
}

func (s *shardedLockCache[T]) deleteAllVectors() {
	s.shardedLocks.LockAll()
	defer s.shardedLocks.UnlockAll()

	s.logger.WithField("action", "hnsw_delete_vector_cache").
		Debug("deleting full vector cache")
	for i := range s.cache {
		s.cache[i] = nil
	}

	atomic.StoreInt64(&s.count, 0)
}

func (s *shardedLockCache[T]) watchForDeletion() {
	if s.deletionInterval != 0 {
		f := func() {
			t := time.NewTicker(s.deletionInterval)
			defer t.Stop()
			for {
				select {
				case <-s.cancel:
					return
				case <-t.C:
					s.replaceIfFull()
				}
			}
		}
		enterrors.GoWrapper(f, s.logger)
	}
}

func (s *shardedLockCache[T]) replaceIfFull() {
	if atomic.LoadInt64(&s.count) >= atomic.LoadInt64(&s.maxSize) {
		s.deleteAllVectors()
	}
}

func (s *shardedLockCache[T]) UpdateMaxSize(size int64) {
	atomic.StoreInt64(&s.maxSize, size)
}

func (s *shardedLockCache[T]) CopyMaxSize() int64 {
	sizeCopy := atomic.LoadInt64(&s.maxSize)
	return sizeCopy
}

func (s *shardedLockCache[T]) GetKeys(id uint64) (uint64, uint64) {
	panic("not implemented")
}

func (s *shardedLockCache[T]) GrowMultiCache(id uint64) {
	panic("not implemented")
}

func (s *shardedLockCache[T]) PreloadMulti(docID uint64, ids []uint64, vecs [][]T) {
	panic("not implemented")
}

func (s *shardedLockCache[T]) SetKeys(id uint64, docID uint64, relativeID uint64) {
	panic("not implemented")
}

func (s *shardedLockCache[T]) AllMulti() [][][]T {
	panic("not implemented")
}

// noopCache can be helpful in debugging situations, where we want to
// explicitly pass through each vectorForID call to the underlying vectorForID
// function without caching in between.
type noopCache struct {
	vectorForID common.VectorForID[float32]
}

func NewNoopCache(vecForID common.VectorForID[float32], maxSize int,
	logger logrus.FieldLogger,
) *noopCache {
	return &noopCache{vectorForID: vecForID}
}

type CacheKeys struct {
	DocID      uint64
	RelativeID uint64
}

type shardedMultipleLockCache[T float32 | uint64] struct {
	shardedLocks        *common.ShardedRWLocks
	cache               [][][]T
	multipleVectorForID common.MultipleVectorForID[T]
	normalizeOnRead     bool
	maxSize             int64
	count               int64
	ctx                 context.Context
	cancelFn            func()
	logger              logrus.FieldLogger
	deletionInterval    time.Duration
	allocChecker        memwatch.AllocChecker
	vectorDocID         []CacheKeys

	// The maintenanceLock makes sure that only one maintenance operation, such
	// as growing the cache or clearing the cache happens at the same time.
	maintenanceLock sync.RWMutex
}

func NewShardedMultiFloat32LockCache(multipleVecForID common.VectorForID[[]float32], maxSize int,
	logger logrus.FieldLogger, normalizeOnRead bool, deletionInterval time.Duration,
	allocChecker memwatch.AllocChecker,
) Cache[float32] {
	multipleVecForIDValue := func(ctx context.Context, id uint64, relativeID uint64) ([]float32, error) {
		vecs, err := multipleVecForID(ctx, id)
		if err != nil {
			return nil, err
		}
		vec := vecs[relativeID]
		if normalizeOnRead {
			vec = distancer.Normalize(vec)
		}
		return vec, nil
	}

	cache := make([][][]float32, InitialSize)
	for i := range cache {
		cache[i] = make([][]float32, RelativeInitialSize)
	}

	vc := &shardedMultipleLockCache[float32]{
		multipleVectorForID: multipleVecForIDValue,
		cache:               cache,
		normalizeOnRead:     normalizeOnRead,
		count:               0,
		maxSize:             int64(maxSize),
		logger:              logger,
		shardedLocks:        common.NewDefaultShardedRWLocks(),
		maintenanceLock:     sync.RWMutex{},
		deletionInterval:    deletionInterval,
		allocChecker:        allocChecker,
		vectorDocID:         make([]CacheKeys, InitialSize),
	}

	vc.ctx, vc.cancelFn = context.WithCancel(context.Background())

	vc.watchForDeletion()
	return vc
}

func NewShardedMultiUInt64LockCache(multipleVecForID common.VectorForID[uint64], maxSize int,
	logger logrus.FieldLogger, deletionInterval time.Duration,
	allocChecker memwatch.AllocChecker,
) Cache[uint64] {
	multipleVecForIDValue := func(ctx context.Context, id uint64, relativeID uint64) ([]uint64, error) {
		vec, err := multipleVecForID(ctx, id)
		if err != nil {
			return nil, err
		}
		return vec, nil
	}

	cache := make([][][]uint64, InitialSize)
	for i := range cache {
		cache[i] = make([][]uint64, RelativeInitialSize)
	}

	vc := &shardedMultipleLockCache[uint64]{
		multipleVectorForID: multipleVecForIDValue,
		cache:               cache,
		count:               0,
		maxSize:             int64(maxSize),
		logger:              logger,
		shardedLocks:        common.NewDefaultShardedRWLocks(),
		maintenanceLock:     sync.RWMutex{},
		deletionInterval:    deletionInterval,
		allocChecker:        allocChecker,
		vectorDocID:         make([]CacheKeys, InitialSize),
	}

	vc.ctx, vc.cancelFn = context.WithCancel(context.Background())

	vc.watchForDeletion()
	return vc
}

func (s *shardedMultipleLockCache[T]) All() [][]T {
	panic("not implemented")
}

func (s *shardedMultipleLockCache[T]) AllMulti() [][][]T {
	return s.cache
}

func (s *shardedMultipleLockCache[T]) GetKeys(id uint64) (uint64, uint64) {
	s.shardedLocks.RLock(id)
	keys := s.vectorDocID[id]
	s.shardedLocks.RUnlock(id)
	return keys.DocID, keys.RelativeID
}

func (s *shardedMultipleLockCache[T]) SetKeys(id uint64, docID uint64, relativeID uint64) {
	s.shardedLocks.Lock(id)
	defer s.shardedLocks.Unlock(id)

	s.vectorDocID[id] = CacheKeys{DocID: docID, RelativeID: relativeID}
}

func (s *shardedMultipleLockCache[T]) GetKeysNoLock(id uint64) (uint64, uint64) {
	keys := s.vectorDocID[id]
	return keys.DocID, keys.RelativeID
}

func (s *shardedMultipleLockCache[T]) Get(ctx context.Context, id uint64) ([]T, error) {
	docID, relativeID := s.GetKeys(id)
	s.shardedLocks.RLock(docID)
	docVecs := s.cache[docID]

	if len(docVecs) <= int(relativeID) || docVecs[relativeID] == nil || len(docVecs[relativeID]) == 0 {
		s.shardedLocks.RUnlock(docID)
<<<<<<< HEAD
		return s.handleMultipleCacheMiss(ctx, id, docID, relativeID)
=======
		return s.handleMultipleCacheMiss(ctx, docID, relativeID)
>>>>>>> 0f142edf
	}

	s.shardedLocks.RUnlock(docID)
	return docVecs[relativeID], nil
}

func (s *shardedMultipleLockCache[T]) MultiGet(ctx context.Context, ids []uint64) ([][]T, []error) {
	out := make([][]T, len(ids))
	errs := make([]error, len(ids))

	for i, id := range ids {
		docID, relativeID := s.GetKeys(id)
		s.shardedLocks.RLock(docID)
		docVecs := s.cache[docID]

		var vec []T
		if len(docVecs) <= int(relativeID) || docVecs[relativeID] == nil || len(docVecs[relativeID]) == 0 {
			s.shardedLocks.RUnlock(docID)
<<<<<<< HEAD
			vecFromDisk, err := s.handleMultipleCacheMiss(ctx, id, docID, relativeID)
=======
			vecFromDisk, err := s.handleMultipleCacheMiss(ctx, docID, relativeID)
>>>>>>> 0f142edf
			errs[i] = err
			vec = vecFromDisk
		} else {
			s.shardedLocks.RUnlock(docID)
			vec = docVecs[relativeID]
		}

		out[i] = vec
	}

	return out, errs
}

func (s *shardedMultipleLockCache[T]) Delete(ctx context.Context, id uint64) {
<<<<<<< HEAD
	docID, relativeID := s.GetKeys(id)
	s.shardedLocks.RLock(docID)
	defer s.shardedLocks.RUnlock(docID)
=======
>>>>>>> 0f142edf
	if int(id) >= len(s.vectorDocID) {
		return
	}

<<<<<<< HEAD
=======
	docID, relativeID := s.GetKeys(id)
	s.shardedLocks.RLock(docID)
	defer s.shardedLocks.RUnlock(docID)

>>>>>>> 0f142edf
	if s.cache[docID][relativeID] == nil {
		return
	}

	s.cache[docID][relativeID] = nil
	atomic.AddInt64(&s.count, -1)
}

func (s *shardedMultipleLockCache[T]) handleMultipleCacheMiss(ctx context.Context, docID uint64, relativeID uint64) ([]T, error) {
	if s.allocChecker != nil {
		// we don't really know the exact size here, but we don't have to be
		// accurate. If mem pressure is this high, we basically want to prevent any
		// new permanent heap alloc. If we underestimate the size of a vector a
		// bit, we might allow one more vector than we can really fit. But the one
		// after would fail then. Given that vectors are typically somewhat small
		// (in the single-digit KBs), it doesn't matter much, as long as we stop
		// allowing vectors when we're out of memory.
		estimatedSize := int64(1024)
		if err := s.allocChecker.CheckAlloc(estimatedSize); err != nil {
			s.logger.WithFields(logrus.Fields{
				"action": "vector_cache_miss",
				"event":  "vector_load_skipped_oom",
				"doc_id": docID,
				"vec_id": relativeID,
			}).WithError(err).
				Warnf("cannot load vector into cache due to memory pressure")
			return nil, err
		}
	}

	vec, err := s.multipleVectorForID(ctx, docID, relativeID)
	if err != nil {
		return nil, err
	}

	atomic.AddInt64(&s.count, 1)
	s.shardedLocks.Lock(docID)
	if len(s.cache[docID]) <= int(relativeID) {
		newCacheLine := make([][]T, relativeID+MinimumIndexGrowthDelta)
		copy(newCacheLine, s.cache[docID])
		s.cache[docID] = newCacheLine
	}
	copy(s.cache[docID][relativeID], vec)
	s.shardedLocks.Unlock(docID)

	return vec, nil
}

func (s *shardedMultipleLockCache[T]) LockAll() {
	s.shardedLocks.LockAll()
}

func (s *shardedMultipleLockCache[T]) UnlockAll() {
	s.shardedLocks.UnlockAll()
}

func (s *shardedMultipleLockCache[T]) Prefetch(id uint64) {
	s.shardedLocks.RLock(id)
	docID, _ := s.GetKeysNoLock(id)
	defer s.shardedLocks.RUnlock(id)

	prefetchFunc(uintptr(unsafe.Pointer(&s.cache[docID])))
}

func (s *shardedMultipleLockCache[T]) PreloadMulti(docID uint64, ids []uint64, vecs [][]T) {
	s.shardedLocks.Lock(docID)
	defer s.shardedLocks.Unlock(docID)

	atomic.AddInt64(&s.count, int64(len(ids)))
	s.cache[docID] = vecs
	for i, id := range ids {
		s.vectorDocID[id] = CacheKeys{DocID: docID, RelativeID: uint64(i)}
	}
}

func (s *shardedMultipleLockCache[T]) Preload(docID uint64, vec []T) {
	panic("not implemented")
}

func (s *shardedMultipleLockCache[T]) PreloadNoLock(docID uint64, vec []T) {
	panic("not implemented")
}

func (s *shardedMultipleLockCache[T]) SetSizeAndGrowNoLock(size uint64) {
	panic("not implemented")
}

func (s *shardedMultipleLockCache[T]) Grow(node uint64) {
	s.maintenanceLock.RLock()
	if node < uint64(len(s.vectorDocID)) {
		s.maintenanceLock.RUnlock()
		return
	}
	s.maintenanceLock.RUnlock()

	s.maintenanceLock.Lock()
	defer s.maintenanceLock.Unlock()

	// make sure cache still needs growing
	// (it could have grown while waiting for maintenance lock)
	if node < uint64(len(s.vectorDocID)) {
		return
	}

	s.shardedLocks.LockAll()
	defer s.shardedLocks.UnlockAll()

	newSizeVector := node + MinimumIndexGrowthDelta
	newVectorDocID := make([]CacheKeys, newSizeVector)
	copy(newVectorDocID, s.vectorDocID)
	s.vectorDocID = newVectorDocID
}

func (s *shardedMultipleLockCache[T]) GrowMultiCache(id uint64) {
	s.maintenanceLock.RLock()
	if id < uint64(len(s.cache)) {
		s.maintenanceLock.RUnlock()
		return
	}
	s.maintenanceLock.RUnlock()

	s.maintenanceLock.Lock()
	defer s.maintenanceLock.Unlock()

	// make sure cache still needs growing
	// (it could have grown while waiting for maintenance lock)
	if id < uint64(len(s.cache)) {
		return
	}

	s.shardedLocks.LockAll()
	defer s.shardedLocks.UnlockAll()

	newSizeCache := id + MinimumIndexGrowthDelta
	newCache := make([][][]T, newSizeCache)
	copy(newCache, s.cache)
	s.cache = newCache
}

func (s *shardedMultipleLockCache[T]) Len() int32 {
	s.maintenanceLock.RLock()
	defer s.maintenanceLock.RUnlock()

	return int32(len(s.cache))
}

func (s *shardedMultipleLockCache[T]) CountVectors() int64 {
	return atomic.LoadInt64(&s.count)
}

func (s *shardedMultipleLockCache[T]) Drop() {
	s.deleteAllVectors()
	if s.deletionInterval != 0 {
		s.cancelFn()
	}
}

func (s *shardedMultipleLockCache[T]) deleteAllVectors() {
	s.shardedLocks.LockAll()
	defer s.shardedLocks.UnlockAll()

	s.logger.WithField("action", "hnsw_delete_vector_cache").
		Debug("deleting full vector cache")
	for i := range s.cache {
		s.cache[i] = make([][]T, RelativeInitialSize)
	}

	atomic.StoreInt64(&s.count, 0)
}

func (s *shardedMultipleLockCache[T]) watchForDeletion() {
	if s.deletionInterval != 0 {
		f := func() {
			t := time.NewTicker(s.deletionInterval)
			defer t.Stop()
			for {
				select {
				case <-s.ctx.Done():
					return
				case <-t.C:
					s.replaceIfFull()
				}
			}
		}
		enterrors.GoWrapper(f, s.logger)
	}
}

func (s *shardedMultipleLockCache[T]) replaceIfFull() {
	if atomic.LoadInt64(&s.count) >= atomic.LoadInt64(&s.maxSize) {
		s.deleteAllVectors()
	}
}

func (s *shardedMultipleLockCache[T]) UpdateMaxSize(size int64) {
	atomic.StoreInt64(&s.maxSize, size)
}

func (s *shardedMultipleLockCache[T]) CopyMaxSize() int64 {
	sizeCopy := atomic.LoadInt64(&s.maxSize)
	return sizeCopy
}

func (s *shardedMultipleLockCache[T]) GetAllInCurrentLock(ctx context.Context, id uint64, out [][]T, errs []error) ([][]T, []error, uint64, uint64) {
	panic("not implemented")
}

func (s *shardedMultipleLockCache[T]) PageSize() uint64 {
	panic("not implemented")
}<|MERGE_RESOLUTION|>--- conflicted
+++ resolved
@@ -553,11 +553,7 @@
 
 	if len(docVecs) <= int(relativeID) || docVecs[relativeID] == nil || len(docVecs[relativeID]) == 0 {
 		s.shardedLocks.RUnlock(docID)
-<<<<<<< HEAD
-		return s.handleMultipleCacheMiss(ctx, id, docID, relativeID)
-=======
 		return s.handleMultipleCacheMiss(ctx, docID, relativeID)
->>>>>>> 0f142edf
 	}
 
 	s.shardedLocks.RUnlock(docID)
@@ -576,11 +572,7 @@
 		var vec []T
 		if len(docVecs) <= int(relativeID) || docVecs[relativeID] == nil || len(docVecs[relativeID]) == 0 {
 			s.shardedLocks.RUnlock(docID)
-<<<<<<< HEAD
-			vecFromDisk, err := s.handleMultipleCacheMiss(ctx, id, docID, relativeID)
-=======
 			vecFromDisk, err := s.handleMultipleCacheMiss(ctx, docID, relativeID)
->>>>>>> 0f142edf
 			errs[i] = err
 			vec = vecFromDisk
 		} else {
@@ -595,23 +587,14 @@
 }
 
 func (s *shardedMultipleLockCache[T]) Delete(ctx context.Context, id uint64) {
-<<<<<<< HEAD
+	if int(id) >= len(s.vectorDocID) {
+		return
+	}
+
 	docID, relativeID := s.GetKeys(id)
 	s.shardedLocks.RLock(docID)
 	defer s.shardedLocks.RUnlock(docID)
-=======
->>>>>>> 0f142edf
-	if int(id) >= len(s.vectorDocID) {
-		return
-	}
-
-<<<<<<< HEAD
-=======
-	docID, relativeID := s.GetKeys(id)
-	s.shardedLocks.RLock(docID)
-	defer s.shardedLocks.RUnlock(docID)
-
->>>>>>> 0f142edf
+
 	if s.cache[docID][relativeID] == nil {
 		return
 	}
