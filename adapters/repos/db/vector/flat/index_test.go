--- conflicted
+++ resolved
@@ -73,7 +73,6 @@
 		Enabled: false,
 	}
 	switch compression {
-<<<<<<< HEAD
 	case compressionPQ:
 		pq.Enabled = true
 		pq.RescoreLimit = 100 * k
@@ -84,18 +83,6 @@
 		bq.Cache = vectorCache
 	}
 	index, err := New(Config{
-=======
-	case CompressionPQ:
-		pq.Enabled = true
-		pq.RescoreLimit = 100 * k
-		pq.Cache = false
-	case CompressionBQ:
-		bq.Enabled = true
-		bq.RescoreLimit = 100 * k
-		bq.Cache = false
-	}
-	index, err := flat.New(flat.Config{
->>>>>>> 7b92e9ba
 		ID:               runId,
 		DistanceProvider: distancer,
 	}, flatent.UserConfig{
@@ -185,7 +172,6 @@
 		truths[i], _ = testinghelpers.BruteForce(vectors, queries[i], k, distanceWrapper(distancer))
 	}
 
-<<<<<<< HEAD
 	extraVectorsForDelete, _ := testinghelpers.RandomVecs(5_000, 0, dimensions)
 	for _, compression := range []string{compressionNone, compressionBQ} {
 		t.Run("compression: "+compression, func(t *testing.T) {
@@ -219,86 +205,6 @@
 				})
 			}
 		})
-=======
-	t.Run("recall on no compression", func(t *testing.T) {
-		recall, latency, err := run(dirName, logger, CompressionNone, false, vectors, queries, k, truths, nil, nil, distancer)
-		require.Nil(t, err)
-
-		fmt.Println(recall, latency)
-		assert.Greater(t, recall, float32(0.99))
-		assert.Less(t, latency, float32(1_000_000))
-	})
-
-	t.Run("recall on compression", func(t *testing.T) {
-		recall, latency, err := run(dirName, logger, CompressionBQ, false, vectors, queries, k, truths, nil, nil, distancer)
-		require.Nil(t, err)
-
-		fmt.Println(recall, latency)
-		assert.Greater(t, recall, float32(0.9))
-		assert.Less(t, latency, float32(1_000_000))
-	})
-
-	extraVectorsForDelete, _ := testinghelpers.RandomVecs(5_000, 0, dimensions)
-	t.Run("recall on no compression with deletes", func(t *testing.T) {
-		recall, latency, err := run(dirName, logger, CompressionNone, false, vectors, queries, k, truths, extraVectorsForDelete, nil, distancer)
-		require.Nil(t, err)
-
-		fmt.Println(recall, latency)
-		assert.Greater(t, recall, float32(0.99))
-		assert.Less(t, latency, float32(1_000_000))
-	})
-
-	t.Run("recall on compression with deletes", func(t *testing.T) {
-		recall, latency, err := run(dirName, logger, CompressionBQ, false, vectors, queries, k, truths, extraVectorsForDelete, nil, distancer)
-		require.Nil(t, err)
-
-		fmt.Println(recall, latency)
-		assert.Greater(t, recall, float32(0.8))
-		assert.Less(t, latency, float32(1_000_000))
-	})
-
-	t.Run("recall on no compression with cache", func(t *testing.T) {
-		recall, latency, err := run(dirName, logger, CompressionNone, true, vectors, queries, k, truths, nil, nil, distancer)
-		require.Nil(t, err)
-
-		fmt.Println(recall, latency)
-		assert.Greater(t, recall, float32(0.99))
-		assert.Less(t, latency, float32(1_000_000))
-	})
-
-	t.Run("recall on compression with cache", func(t *testing.T) {
-		recall, latency, err := run(dirName, logger, CompressionBQ, true, vectors, queries, k, truths, nil, nil, distancer)
-		require.Nil(t, err)
-
-		fmt.Println(recall, latency)
-		assert.Greater(t, recall, float32(0.9))
-		assert.Less(t, latency, float32(1_000_000))
-	})
-
-	extraVectorsForDelete, _ = testinghelpers.RandomVecs(5_000, 0, dimensions)
-	t.Run("recall on no compression with deletes with cache", func(t *testing.T) {
-		recall, latency, err := run(dirName, logger, CompressionNone, true, vectors, queries, k, truths, extraVectorsForDelete, nil, distancer)
-		require.Nil(t, err)
-
-		fmt.Println(recall, latency)
-		assert.Greater(t, recall, float32(0.99))
-		assert.Less(t, latency, float32(1_000_000))
-	})
-
-	t.Run("recall on compression with deletes with cache", func(t *testing.T) {
-		recall, latency, err := run(dirName, logger, CompressionBQ, true, vectors, queries, k, truths, extraVectorsForDelete, nil, distancer)
-		require.Nil(t, err)
-
-		fmt.Println(recall, latency)
-		assert.Greater(t, recall, float32(0.8))
-		assert.Less(t, latency, float32(1_000_000))
-	})
-
-	from := 0
-	to := 3_000
-	for i := range queries {
-		truths[i], _ = testinghelpers.BruteForce(vectors[from:to], queries[i], k, distanceWrapper(distancer))
->>>>>>> 7b92e9ba
 	}
 	for _, compression := range []string{compressionNone, compressionBQ} {
 		t.Run("compression: "+compression, func(t *testing.T) {
@@ -341,81 +247,6 @@
 		})
 	}
 
-<<<<<<< HEAD
-=======
-	t.Run("recall on filtered no compression", func(t *testing.T) {
-		recall, latency, err := run(dirName, logger, CompressionNone, false, vectors, queries, k, truths, nil, allowIds, distancer)
-		require.Nil(t, err)
-
-		fmt.Println(recall, latency)
-		assert.Greater(t, recall, float32(0.99))
-		assert.Less(t, latency, float32(1_000_000))
-	})
-
-	t.Run("recall on filtered compression", func(t *testing.T) {
-		recall, latency, err := run(dirName, logger, CompressionBQ, false, vectors, queries, k, truths, nil, allowIds, distancer)
-		require.Nil(t, err)
-
-		fmt.Println(recall, latency)
-		assert.Greater(t, recall, float32(0.9))
-		assert.Less(t, latency, float32(1_000_000))
-	})
-
-	t.Run("recall on filtered no compression with deletes", func(t *testing.T) {
-		recall, latency, err := run(dirName, logger, CompressionNone, false, vectors, queries, k, truths, extraVectorsForDelete, allowIds, distancer)
-		require.Nil(t, err)
-
-		fmt.Println(recall, latency)
-		assert.Greater(t, recall, float32(0.99))
-		assert.Less(t, latency, float32(1_000_000))
-	})
-
-	t.Run("recall on filtered compression with deletes", func(t *testing.T) {
-		recall, latency, err := run(dirName, logger, CompressionBQ, false, vectors, queries, k, truths, extraVectorsForDelete, allowIds, distancer)
-		require.Nil(t, err)
-
-		fmt.Println(recall, latency)
-		assert.Greater(t, recall, float32(0.8))
-		assert.Less(t, latency, float32(1_000_000))
-	})
-
-	t.Run("recall on filtered no compression with cache", func(t *testing.T) {
-		recall, latency, err := run(dirName, logger, CompressionNone, true, vectors, queries, k, truths, nil, allowIds, distancer)
-		require.Nil(t, err)
-
-		fmt.Println(recall, latency)
-		assert.Greater(t, recall, float32(0.99))
-		assert.Less(t, latency, float32(1_000_000))
-	})
-
-	t.Run("recall on filtered compression with cache", func(t *testing.T) {
-		recall, latency, err := run(dirName, logger, CompressionBQ, true, vectors, queries, k, truths, nil, allowIds, distancer)
-		require.Nil(t, err)
-
-		fmt.Println(recall, latency)
-		assert.Greater(t, recall, float32(0.9))
-		assert.Less(t, latency, float32(1_000_000))
-	})
-
-	t.Run("recall on filtered no compression with deletes with cache", func(t *testing.T) {
-		recall, latency, err := run(dirName, logger, CompressionNone, true, vectors, queries, k, truths, extraVectorsForDelete, allowIds, distancer)
-		require.Nil(t, err)
-
-		fmt.Println(recall, latency)
-		assert.Greater(t, recall, float32(0.99))
-		assert.Less(t, latency, float32(1_000_000))
-	})
-
-	t.Run("recall on filtered compression with deletes with cache", func(t *testing.T) {
-		recall, latency, err := run(dirName, logger, CompressionBQ, true, vectors, queries, k, truths, extraVectorsForDelete, allowIds, distancer)
-		require.Nil(t, err)
-
-		fmt.Println(recall, latency)
-		assert.Greater(t, recall, float32(0.8))
-		assert.Less(t, latency, float32(1_000_000))
-	})
-
->>>>>>> 7b92e9ba
 	err := os.RemoveAll(dirName)
 	if err != nil {
 		fmt.Println(err)
