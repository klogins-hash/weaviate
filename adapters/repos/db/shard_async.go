--- conflicted
+++ resolved
@@ -495,11 +495,7 @@
 
 		deleted++
 		if vectorIndex.Multivector() {
-<<<<<<< HEAD
 			if err := vectorIndex.(VectorIndexMulti).DeleteMulti(docID); err != nil {
-				s.index.logger.WithError(err).WithField("id", docID).Warn("delete multi-vector from queue")
-=======
-			if err := vectorIndex.DeleteMulti(docID); err != nil {
 				s.index.logger.
 					WithError(err).
 					WithField("class", className).
@@ -507,7 +503,6 @@
 					WithField("targetVector", targetVector).
 					WithField("id", docID).
 					Warn("delete multi-vector from queue")
->>>>>>> afb0ac07
 			}
 		} else {
 			if err := vectorIndex.Delete(docID); err != nil {
