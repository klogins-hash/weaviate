--- conflicted
+++ resolved
@@ -261,7 +261,7 @@
 			QueryMaximumResults: maxResults,
 			ReplicationFactor:   1,
 		},
-<<<<<<< HEAD
+		metrics:                NewMetrics(logger, nil, class.Class, ""),
 		partitioningEnabled:    shardState.PartitioningEnabled,
 		invertedIndexConfig:    iic,
 		vectorIndexUserConfig:  vic,
@@ -276,21 +276,6 @@
 		scheduler:              repo.scheduler,
 		shardLoadLimiter:       NewShardLoadLimiter(monitoring.NoopRegisterer, 1),
 		shardReindexer:         NewShardReindexerV3Noop(),
-=======
-		metrics:               NewMetrics(logger, nil, class.Class, ""),
-		partitioningEnabled:   shardState.PartitioningEnabled,
-		invertedIndexConfig:   iic,
-		vectorIndexUserConfig: vic,
-		logger:                logger,
-		getSchema:             schemaGetter,
-		centralJobQueue:       repo.jobQueueCh,
-		stopwords:             sd,
-		indexCheckpoints:      checkpts,
-		allocChecker:          memwatch.NewDummyMonitor(),
-		shardCreateLocks:      esync.NewKeyLocker(),
-		scheduler:             repo.scheduler,
-		shardLoadLimiter:      NewShardLoadLimiter(monitoring.NoopRegisterer, 1),
->>>>>>> 188b64a0
 	}
 	idx.closingCtx, idx.closingCancel = context.WithCancel(context.Background())
 	idx.initCycleCallbacksNoop()
