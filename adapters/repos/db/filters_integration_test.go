--- conflicted
+++ resolved
@@ -1634,11 +1634,7 @@
 	})
 
 	t.Run("Delete object and filter again", func(t *testing.T) {
-<<<<<<< HEAD
-		repo.DeleteObject(context.Background(), "DeletionClass", UUID2, nil, "", 0)
-=======
-		repo.DeleteObject(context.Background(), "DeletionClass", UUID2, time.Now(), nil, "")
->>>>>>> 53eec30c
+		repo.DeleteObject(context.Background(), "DeletionClass", UUID2, time.Now(), nil, "", 0)
 
 		filterNil := buildFilter("other", true, null, dtBool)
 		paramsNil := dto.GetParams{
