--- conflicted
+++ resolved
@@ -44,11 +44,7 @@
 func NewClassSettings(cfg moduletools.ClassConfig) *classSettings {
 	return &classSettings{
 		cfg:  cfg,
-<<<<<<< HEAD
-		base: basesettings.NewBaseClassSettingsWithAltNames(cfg, false, "multi2vec-cohere", nil),
-=======
-		base: basesettings.NewBaseClassSettingsWithAltNames(cfg, "multi2vec-cohere", nil, nil),
->>>>>>> b29c0050
+		base: basesettings.NewBaseClassSettingsWithAltNames(cfg, false, "multi2vec-cohere", nil, nil),
 	}
 }
 
