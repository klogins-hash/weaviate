//                           _       _
// __      _____  __ ___   ___  __ _| |_ ___
// \ \ /\ / / _ \/ _` \ \ / / |/ _` | __/ _ \
//  \ V  V /  __/ (_| |\ V /| | (_| | ||  __/
//   \_/\_/ \___|\__,_| \_/ |_|\__,_|\__\___|
//
//  Copyright © 2016 - 2024 Weaviate B.V. All rights reserved.
//
//  CONTACT: hello@weaviate.io
//

package modstgazure

import (
	"bytes"
	"context"
	"encoding/json"
	"fmt"
	"io"
	"os"
	"path"
	"strings"
	"time"

	"github.com/Azure/azure-sdk-for-go/sdk/azcore/policy"
	"github.com/Azure/azure-sdk-for-go/sdk/azcore/to"
	"github.com/Azure/azure-sdk-for-go/sdk/storage/azblob"
	"github.com/Azure/azure-sdk-for-go/sdk/storage/azblob/bloberror"
	"github.com/pkg/errors"
	"github.com/weaviate/weaviate/entities/backup"
	ubak "github.com/weaviate/weaviate/usecases/backup"
)

type azureClient struct {
	client     *azblob.Client
	config     clientConfig
	serviceURL string
	dataPath   string
}

func newClient(ctx context.Context, config *clientConfig, dataPath string) (*azureClient, error) {
	connectionString := os.Getenv("AZURE_STORAGE_CONNECTION_STRING")
	if connectionString != "" {
		client, err := azblob.NewClientFromConnectionString(connectionString, nil)
		if err != nil {
			return nil, errors.Wrap(err, "create client using connection string")
		}
		serviceURL := ""
		connectionStrings := strings.Split(connectionString, ";")
		for _, str := range connectionStrings {
			if strings.HasPrefix(str, "BlobEndpoint") {
				blobEndpoint := strings.Split(str, "=")
				if len(blobEndpoint) > 1 {
					serviceURL = blobEndpoint[1]
					if !strings.HasSuffix(serviceURL, "/") {
						serviceURL = serviceURL + "/"
					}
				}
			}
		}
		return &azureClient{client, *config, serviceURL, dataPath}, nil
	}

	// Your account name and key can be obtained from the Azure Portal.
	accountName := os.Getenv("AZURE_STORAGE_ACCOUNT")
	accountKey := os.Getenv("AZURE_STORAGE_KEY")

	if accountName == "" {
		return nil, errors.New("AZURE_STORAGE_ACCOUNT must be set")
	}

	// The service URL for blob endpoints is usually in the form: http(s)://<account>.blob.core.windows.net/
	serviceURL := fmt.Sprintf("https://%s.blob.core.windows.net/", accountName)

	if accountKey != "" {
		cred, err := azblob.NewSharedKeyCredential(accountName, accountKey)
		if err != nil {
			return nil, err
		}

		client, err := azblob.NewClientWithSharedKeyCredential(serviceURL, cred, nil)
		if err != nil {
			return nil, err
		}
		return &azureClient{client, *config, serviceURL, dataPath}, nil
	}

	options := &azblob.ClientOptions{
		ClientOptions: policy.ClientOptions{
			Retry: policy.RetryOptions{
				MaxRetries:    3,
				RetryDelay:    4 * time.Second,
				MaxRetryDelay: 120 * time.Second,
			},
		},
	}

	client, err := azblob.NewClientWithNoCredential(serviceURL, options)
	if err != nil {
		return nil, err
	}
	return &azureClient{client, *config, serviceURL, dataPath}, nil
}

func (a *azureClient) HomeDir(backupID, overrideBucket, overridePath string) string {
	if overrideBucket == "" {
		overrideBucket = a.config.Container
	}

	return a.serviceURL + path.Join(overrideBucket, a.makeObjectName(overridePath, []string{backupID}))
}

func (g *azureClient) makeObjectName(overridePath string, parts []string) string {
	if overridePath != "" {
		base := path.Join(parts...)
		return path.Join(overridePath, base)
	} else {
		base := path.Join(parts...)
		return path.Join(g.config.BackupPath, base)
	}
}

<<<<<<< HEAD
func (a *azureClient) AllBackups(ctx context.Context) ([]*backup.DistributedBackupDescriptor, error) {
	var meta []*backup.DistributedBackupDescriptor

	blobs := a.client.NewListBlobsFlatPager(a.config.Container, &azblob.ListBlobsFlatOptions{})
	for {
		if !blobs.More() {
			break
		}
		blob, err := blobs.NextPage(ctx)
		if err != nil {
			return nil, fmt.Errorf("get next blob: %w", err)
		}
		if blob.ListBlobsFlatSegmentResponse.Segment != nil {
			for _, item := range blob.ListBlobsFlatSegmentResponse.Segment.BlobItems {
				if item.Name != nil {
					if strings.Contains(*item.Name, ubak.GlobalBackupFile) {
						contents, err := a.getObject(ctx, *item.Name)
						if err != nil {
							return nil, fmt.Errorf("get blob item %q: %w", *item.Name, err)
						}
						var desc backup.DistributedBackupDescriptor
						if err := json.Unmarshal(contents, &desc); err != nil {
							return nil, fmt.Errorf("unmarshal blob item %q: %w", *item.Name, err)
						}
						meta = append(meta, &desc)
					}
				}
			}
		}
	}

	return meta, nil
}

func (a *azureClient) GetObject(ctx context.Context, backupID, key string) ([]byte, error) {
	objectName := a.makeObjectName(backupID, key)
	return a.getObject(ctx, objectName)
}

func (a *azureClient) getObject(ctx context.Context, objectName string) ([]byte, error) {
	blobDownloadResponse, err := a.client.DownloadStream(ctx, a.config.Container, objectName, nil)
=======
func (a *azureClient) GetObject(ctx context.Context, backupID, key, overrideBucket, overridePath string) ([]byte, error) {
	objectName := a.makeObjectName(overridePath, []string{backupID, key})

	containerName := a.config.Container
	if overrideBucket != "" {
		containerName = overrideBucket
	}

	blobDownloadResponse, err := a.client.DownloadStream(ctx, containerName, objectName, nil)
>>>>>>> 53dbaf8e
	if err != nil {
		if bloberror.HasCode(err, bloberror.BlobNotFound) {
			return nil, backup.NewErrNotFound(errors.Wrapf(err, "get object %s", objectName))
		}
		return nil, backup.NewErrInternal(errors.Wrapf(err, "download stream for object %s", objectName))
	}

	reader := blobDownloadResponse.Body
	downloadData, err := io.ReadAll(reader)
	errClose := reader.Close()
	if errClose != nil {
		return nil, backup.NewErrInternal(errors.Wrapf(errClose, "close stream for object %s", objectName))
	}
	if err != nil {
		return nil, backup.NewErrInternal(errors.Wrapf(err, "read stream for object %s", objectName))
	}

	return downloadData, nil
}

func (a *azureClient) PutObject(ctx context.Context, backupID, key, overrideBucket, overridePath string, data []byte) error {
	objectName := a.makeObjectName(overridePath, []string{backupID, key})

	containerName := a.config.Container
	if overrideBucket != "" {
		containerName = overrideBucket
	}

	reader := bytes.NewReader(data)
	_, err := a.client.UploadStream(ctx,
		containerName,
		objectName,
		reader,
		&azblob.UploadStreamOptions{
			Metadata: map[string]*string{"backupid": to.Ptr(backupID)},
			Tags:     map[string]string{"backupid": backupID},
		})
	if err != nil {
		return backup.NewErrInternal(errors.Wrapf(err, "upload stream for object %s", objectName))
	}

	return nil
}

func (a *azureClient) Initialize(ctx context.Context, backupID, overrideBucket, overridePath string) error {
	key := "access-check"

	if err := a.PutObject(ctx, backupID, key, overrideBucket, overridePath, []byte("")); err != nil {
		return errors.Wrap(err, "failed to access-check Azure backup module")
	}

	containerName := a.config.Container
	if overrideBucket != "" {
		containerName = overrideBucket
	}

	objectName := a.makeObjectName(overridePath, []string{backupID, key})
	if _, err := a.client.DeleteBlob(ctx, containerName, objectName, nil); err != nil {
		return errors.Wrap(err, "failed to remove access-check Azure backup module at"+objectName)
	}

	return nil
}

func (a *azureClient) WriteToFile(ctx context.Context, backupID, key, destPath, overrideBucket, overridePath string) error {
	dir := path.Dir(destPath)
	if err := os.MkdirAll(dir, os.ModePerm); err != nil {
		return errors.Wrapf(err, "make dir %s", dir)
	}

	file, err := os.Create(destPath)
	if err != nil {
		return backup.NewErrInternal(errors.Wrapf(err, "create file: %q", destPath))
	}
	defer file.Close()

	containerName := a.config.Container
	if overrideBucket != "" {
		containerName = overrideBucket
	}

	objectName := a.makeObjectName(overridePath, []string{backupID, key})
	_, err = a.client.DownloadFile(ctx, containerName, objectName, file, nil)
	if err != nil {
		if bloberror.HasCode(err, bloberror.BlobNotFound) {
			return backup.NewErrNotFound(errors.Wrapf(err, "get object %s", objectName))
		}
		return backup.NewErrInternal(errors.Wrapf(err, "download file for object %s", objectName))
	}

	return nil
}

func (a *azureClient) Write(ctx context.Context, backupID, key, overrideBucket, overridePath string, r io.ReadCloser) (written int64, err error) {
	path := a.makeObjectName(overridePath, []string{backupID, key})
	reader := &reader{src: r}
	defer func() {
		r.Close()
		written = int64(reader.count)
	}()

	containerName := a.config.Container
	if overrideBucket != "" {
		containerName = overrideBucket
	}

	if _, err = a.client.UploadStream(ctx,
		containerName,
		path,
		reader,
		&azblob.UploadStreamOptions{
			Metadata: map[string]*string{"backupid": to.Ptr(backupID)},
			Tags:     map[string]string{"backupid": backupID},
		}); err != nil {
		err = fmt.Errorf("upload stream %q: %w", path, err)
	}

	return
}

func (a *azureClient) Read(ctx context.Context, backupID, key, overrideBucket, overridePath string, w io.WriteCloser) (int64, error) {
	defer w.Close()

	containerName := a.config.Container
	if overrideBucket != "" {
		containerName = overrideBucket
	}

	path := a.makeObjectName(overridePath, []string{backupID, key})
	resp, err := a.client.DownloadStream(ctx, containerName, path, nil)
	if err != nil {
		err = fmt.Errorf("find object %q: %w", path, err)
		if bloberror.HasCode(err, bloberror.BlobNotFound) {
			err = backup.NewErrNotFound(err)
		}
		return 0, err
	}
	defer resp.Body.Close()

	read, err := io.Copy(w, resp.Body)
	if err != nil {
		return read, fmt.Errorf("io.copy %q: %w", path, err)
	}

	return read, nil
}

func (a *azureClient) SourceDataPath() string {
	return a.dataPath
}

// reader is a wrapper used to count number of written bytes
// Unlike GCS and S3 Azure Interface does not provide this information
type reader struct {
	src   io.Reader
	count int
}

func (r *reader) Read(p []byte) (n int, err error) {
	n, err = r.src.Read(p)
	r.count += n
	return
}<|MERGE_RESOLUTION|>--- conflicted
+++ resolved
@@ -120,7 +120,6 @@
 	}
 }
 
-<<<<<<< HEAD
 func (a *azureClient) AllBackups(ctx context.Context) ([]*backup.DistributedBackupDescriptor, error) {
 	var meta []*backup.DistributedBackupDescriptor
 
@@ -137,7 +136,7 @@
 			for _, item := range blob.ListBlobsFlatSegmentResponse.Segment.BlobItems {
 				if item.Name != nil {
 					if strings.Contains(*item.Name, ubak.GlobalBackupFile) {
-						contents, err := a.getObject(ctx, *item.Name)
+						contents, err := a.getObject(ctx, a.config.Container, *item.Name)
 						if err != nil {
 							return nil, fmt.Errorf("get blob item %q: %w", *item.Name, err)
 						}
@@ -155,14 +154,6 @@
 	return meta, nil
 }
 
-func (a *azureClient) GetObject(ctx context.Context, backupID, key string) ([]byte, error) {
-	objectName := a.makeObjectName(backupID, key)
-	return a.getObject(ctx, objectName)
-}
-
-func (a *azureClient) getObject(ctx context.Context, objectName string) ([]byte, error) {
-	blobDownloadResponse, err := a.client.DownloadStream(ctx, a.config.Container, objectName, nil)
-=======
 func (a *azureClient) GetObject(ctx context.Context, backupID, key, overrideBucket, overridePath string) ([]byte, error) {
 	objectName := a.makeObjectName(overridePath, []string{backupID, key})
 
@@ -171,8 +162,11 @@
 		containerName = overrideBucket
 	}
 
+	return a.getObject(ctx, containerName, objectName)
+}
+
+func (a *azureClient) getObject(ctx context.Context, containerName, objectName string) ([]byte, error) {
 	blobDownloadResponse, err := a.client.DownloadStream(ctx, containerName, objectName, nil)
->>>>>>> 53dbaf8e
 	if err != nil {
 		if bloberror.HasCode(err, bloberror.BlobNotFound) {
 			return nil, backup.NewErrNotFound(errors.Wrapf(err, "get object %s", objectName))
