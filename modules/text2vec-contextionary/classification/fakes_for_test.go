--- conflicted
+++ resolved
@@ -28,6 +28,7 @@
 	"github.com/weaviate/weaviate/entities/search"
 	usecasesclassfication "github.com/weaviate/weaviate/usecases/classification"
 	"github.com/weaviate/weaviate/usecases/objects"
+	"github.com/weaviate/weaviate/usecases/sharding"
 )
 
 type fakeSchemaGetter struct {
@@ -46,8 +47,6 @@
 	return ""
 }
 
-<<<<<<< HEAD
-=======
 func (f *fakeSchemaGetter) GetAliasesForClass(string) []*models.Alias {
 	return nil
 }
@@ -56,7 +55,6 @@
 	panic("not implemented")
 }
 
->>>>>>> 5ca6dc9a
 func (f *fakeSchemaGetter) ShardOwner(class, shard string) (string, error)      { return "", nil }
 func (f *fakeSchemaGetter) ShardReplicas(class, shard string) ([]string, error) { return nil, nil }
 
