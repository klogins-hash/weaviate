--- conflicted
+++ resolved
@@ -15,9 +15,6 @@
 	ApiEndpoint string
 	ProjectID   string
 	Model       string
-<<<<<<< HEAD
 	Dimensions  *int64
-=======
 	TaskType    string
->>>>>>> bcdfce8d
 }